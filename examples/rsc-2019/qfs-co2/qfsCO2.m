mrstModule add spe10 vem vemmech dg ad-core ad-props ad-blackoil ...
    blackoil-sequential incomp msrsb matlab_bgl coarsegrid mrst-gui ...
    reorder weno vista compositional

mrstVerbose on

gravity reset off

%% Common stuff

name = 'qfs_co2_small';
baseName = 'qfs-CO2';

location = 'work';
location = 'home';
switch location
    case 'work'
        dataDir = fullfile('/media/strene/806AB4786AB46C92/mrst-dg/rsc-2019', baseName);
    case 'home'
        dataDir = fullfile(mrstPath('dg'), 'examples', 'rsc-2019', 'qfs-co2', 'sim-output');
end
[state0, model, schedule] = getReorderingCase(name);

pack = @(state0, model, name, desc) ...
    packSimulationProblem(state0, model, schedule, baseName, ...
                          'Name'           , name          , ...
                          'Directory'      , dataDir       , ...
                          'Description'    , desc          );

%% Fully-implicit

model.AutoDiffBackend = DiagonalAutoDiffBackend();

fim = pack(state0, model, 'fim', 'Fully-implicit');

%% Sequential-implicit

modelseq = getSequential_local(model);
modelseq.transportNonLinearSolver.LinearSolver = BackslashSolverAD();
seq = pack(state0, modelseq, 'seq', 'Sequential');

%% Sequential-reordering

modelreorder = getSequential_local(model);
modelreorder.transportNonLinearSolver.LinearSolver = BackslashSolverAD();
modelreorder.pressureModel.extraStateOutput = true;
modelreorder.transportModel = ReorderingModel(modelreorder.transportModel);
modelreorder.transportModel.parent.extraStateOutput = true;

modelreorder.transportModel.chunkSize = 50;
modelreorder.transportModel.buffer = 0;

reorder = pack(state0, modelreorder, 'reorder', 'Reordering');

<<<<<<< HEAD
=======
%% Sequential-reordering strict tolerance

modelreorder = getSequential_local(model);
modelreorder.pressureModel.extraStateOutput = true;
modelreorder.transportModel = ReorderingModel(modelreorder.transportModel);
modelreorder.transportModel.parent.extraStateOutput = true;

modelreorder.transportModel.chunkSize = 50;
modelreorder.transportModel.buffer = 0;
modelreorder.transportNonLinearSolver.LinearSolver = BackslashSolverAD();
modelreorder.transportModel.parent.nonlinearTolerance = 1e-5;

reorderStrict = pack(state0, modelreorder, 'reorder-strict', 'Reordering Strict');

>>>>>>> f52460c0
%% Adaptive

nls = NonLinearSolver();

modeladapt = getSequential_local(model);
modeladapt.pressureModel.extraStateOutput = true;

p = partitionCartGrid(model.G.cartDims, [15,15,1]);
G = model.G;
G = computeCellDimensions2(G);
GC = generateCoarseGrid(G, p);
m = getRefinementMappings(GC, GC, model.G, [1, GC.cells.num]);

GC = generateCoarseGrid(model.G, m.newPartition);
GC.cells.refined = m.refined;

coarsemodel = upscaleModelTPFA(modeladapt.transportModel, m.newPartition);
state0C = upscaleState(coarsemodel, modeladapt.transportModel, state0);
modeladapt = AdaptiveSequentialPressureTransportModel(modeladapt.pressureModel, modeladapt.transportModel, GC);
state0 = ensureDensitiesPresentCompositional(model, state0);
state0C.rho = repmat(state0.rho(1,:), GC.cells.num,1);
state0C.bfactor = state0C.rho./[fluid.rhoOS, fluid.rhoGS];
state0C.x = repmat(state0.x(1,:), GC.cells.num, 1);
state0C.y = repmat(state0.y(1,:), GC.cells.num, 1);
state0C.L = repmat(state0.L(1,:), GC.cells.num, 1);
state0C.K = repmat(state0.K(1,:), GC.cells.num, 1);
state0C.Z_V = repmat(state0.Z_V(1,:), GC.cells.num, 1);
state0C.Z_L = repmat(state0.Z_L(1,:), GC.cells.num, 1);

state0C.components = repmat(state0C.components(1,:), GC.cells.num, 1);
state0.transportState = state0C;
state0.transportState.G = GC;
state0.transportState.pv = coarsemodel.operators.pv;
state0.transportModel = modeladapt.transportModel;
modeladapt.plotProgress = true;
modeladapt.refineTol = 1e-2;
modeladapt.coarsenTol = 0.5*1e-2;

adapt = pack(state0, modeladapt, 'adapt', 'Adaptive');

%%

coarsemodel = upscaleModelTPFA(model, m.newPartition);

fluid = model.fluid;
state0C.bfactor = state0C.rho./[fluid.rhoOS, fluid.rhoGS];
state0C.x = repmat(state0.x(1,:), GC.cells.num, 1);
state0C.y = repmat(state0.y(1,:), GC.cells.num, 1);
state0C.L = repmat(state0.L(1,:), GC.cells.num, 1);
state0C.K = repmat(state0.K(1,:), GC.cells.num, 1);
state0C.Z_V = repmat(state0.Z_V(1,:), GC.cells.num, 1);
state0C.Z_L = repmat(state0.Z_L(1,:), GC.cells.num, 1);

coarsemodel = getSequential_local(coarsemodel);

W = schedule.control(1).W;
WC = W;
d = pdist2(coarsemodel.transportModel.G.cells.centroids, model.G.cells.centroids([W.cells],:));
[~, c] = min(d);
for wNo = 1:numel(W)
    WC(wNo).cells = c(wNo);
end
coarsemodel.transportNonLinearSolver.LinearSolver = BackslashSolverAD();
coarse = pack(state0C, coarsemodel, 'coarse', 'Coarse');
coarse.SimulatorSetup.schedule.control(1).W = WC;

%%

problems = {fim, seq, reorder, adapt, coarse};

%% Simulate problems

<<<<<<< HEAD
runIx = 4;
=======
runIx = 3;
>>>>>>> f52460c0
for pNo = runIx
    [ok, status] = simulatePackedProblem(problems{pNo});
end

%%

<<<<<<< HEAD
setup = problems{4}.SimulatorSetup;
[ws, st, rep] = simulateScheduleAD(setup.state0, setup.model, setup.schedule);







=======
setup = problems{5}.SimulatorSetup;
[ws, st, rep] = simulateScheduleAD(setup.state0, setup.model, setup.schedule);
>>>>>>> f52460c0
<|MERGE_RESOLUTION|>--- conflicted
+++ resolved
@@ -52,23 +52,6 @@
 
 reorder = pack(state0, modelreorder, 'reorder', 'Reordering');
 
-<<<<<<< HEAD
-=======
-%% Sequential-reordering strict tolerance
-
-modelreorder = getSequential_local(model);
-modelreorder.pressureModel.extraStateOutput = true;
-modelreorder.transportModel = ReorderingModel(modelreorder.transportModel);
-modelreorder.transportModel.parent.extraStateOutput = true;
-
-modelreorder.transportModel.chunkSize = 50;
-modelreorder.transportModel.buffer = 0;
-modelreorder.transportNonLinearSolver.LinearSolver = BackslashSolverAD();
-modelreorder.transportModel.parent.nonlinearTolerance = 1e-5;
-
-reorderStrict = pack(state0, modelreorder, 'reorder-strict', 'Reordering Strict');
-
->>>>>>> f52460c0
 %% Adaptive
 
 nls = NonLinearSolver();
@@ -141,28 +124,12 @@
 
 %% Simulate problems
 
-<<<<<<< HEAD
 runIx = 4;
-=======
-runIx = 3;
->>>>>>> f52460c0
 for pNo = runIx
     [ok, status] = simulatePackedProblem(problems{pNo});
 end
 
 %%
 
-<<<<<<< HEAD
-setup = problems{4}.SimulatorSetup;
-[ws, st, rep] = simulateScheduleAD(setup.state0, setup.model, setup.schedule);
-
-
-
-
-
-
-
-=======
 setup = problems{5}.SimulatorSetup;
-[ws, st, rep] = simulateScheduleAD(setup.state0, setup.model, setup.schedule);
->>>>>>> f52460c0
+[ws, st, rep] = simulateScheduleAD(setup.state0, setup.model, setup.schedule);
function [problem, state] = transportEquationOilWater(state0, state, model, dt, drivingForces, varargin)

opt = struct('Verbose', mrstVerbose, ...
             'reverseMode', false,...
             'scaling', [],...
             'resOnly', false,...
             'history', [],...
             'solveForWater', false, ...
             'solveForOil', true, ...
             'iteration', -1, ...
             'stepOptions', []);  % Compatibility only

opt = merge_options(opt, varargin{:});
W = drivingForces.W;

s = model.operators;
f = model.fluid;

assert(~(opt.solveForWater && opt.solveForOil));

[p, sW, wellSol] = model.getProps(state, 'pressure', 'water', 'wellsol');

[p0, sW0] = model.getProps(state0, 'pressure', 'water');

% If timestep has been split relative to pressure, linearly interpolate in
% pressure.
pFlow = p;
if isfield(state, 'timestep')
    dt_frac = dt/state.timestep;
    p = p.*dt_frac + p0.*(1-dt_frac);
end
%Initialization of independent variables ----------------------------------

if ~opt.resOnly,
    % ADI variables needed since we are not only computing residuals.
    if ~opt.reverseMode,
        sW = initVariablesADI(sW);
    else
        assert(0, 'Backwards solver not supported for splitting');
    end
end
primaryVars = {'sW'};

clear tmp

% -------------------------------------------------------------------------
sO = 1 - sW;
[krW, krO] = model.evaluateRelPerm({sW, sO});

% Multipliers for properties
[pvMult, transMult, mobMult, pvMult0] = getMultipliers(model.fluid, p, p0);

% Modifiy relperm by mobility multiplier (if any)
krW = mobMult.*krW; krO = mobMult.*krO;

% Compute transmissibility
T = s.T.*transMult;

% Gravity gradient per face
gdz = model.getGravityGradient();

% Evaluate water properties
[vW, bW, mobW, rhoW, pW, upcw, dpW] = getFluxAndPropsWater_BO(model, p, p, sW, krW, T, gdz);

% Evaluate oil properties
[vO, bO, mobO, rhoO, pO, upco, dpO] = getFluxAndPropsOil_BO(model, p, p, sO, krO, T, gdz);

gp = s.Grad(p);
Gw = gp - dpW;
Go = gp - dpO;

if model.extraStateOutput
    state = model.storebfactors(state, bW, bO, []);
    state = model.storeMobilities(state, mobW, mobO, []);
end

if ~isempty(W)
    wflux = sum(vertcat(wellSol.flux), 2);
    perf2well = getPerforationToWellMapping(W);
    wc = vertcat(W.cells);
    
    mobWw = mobW(wc);
    mobOw = mobO(wc);
    totMobw = mobWw + mobOw;

    f_w_w = mobWw./totMobw;
    f_o_w = mobOw./totMobw;

    isInj = wflux > 0;
    compWell = vertcat(W.compi);
    compPerf = compWell(perf2well, :);

    f_w_w(isInj) = compPerf(isInj, 1);
    f_o_w(isInj) = compPerf(isInj, 2);

    bWqW = bW(wc).*f_w_w.*wflux;
    bOqO = bO(wc).*f_o_w.*wflux;

    % Store well fluxes
    wflux_O = double(bOqO);
    wflux_W = double(bWqW);
    
    for i = 1:numel(W)
        perfind = perf2well == i;
        state.wellSol(i).qOs = sum(wflux_O(perfind));
        state.wellSol(i).qWs = sum(wflux_W(perfind));
    end

end

% Get total flux from state
flux = sum(state.flux, 2);
vT = flux(model.operators.internalConn);

% Stored upstream indices
<<<<<<< HEAD
if model.staticUpwind
    flag = state.upstreamFlag;
else
    flag = multiphaseUpwindIndices({Gw, Go}, vT, T, {mobW, mobO}, s.faceUpstr);
end
=======
[flag_v, flag_g] = getSaturationUpwind(model.upwindType, state, {Gw, Go}, vT, s.T, {mobW, mobO}, s.faceUpstr);
flag = flag_v;
>>>>>>> 821ef5cc

upcw  = flag(:, 1);
upco  = flag(:, 2);

upcw_g = flag_g(:, 1);
upco_g = flag_g(:, 2);

mobOf = s.faceUpstr(upco, mobO);
mobWf = s.faceUpstr(upcw, mobW);

totMob = (mobOf + mobWf);
    
mobWf_G = s.faceUpstr(upcw_g, mobW);
mobOf_G = s.faceUpstr(upco_g, mobO);
mobTf_G = mobWf_G + mobOf_G;
f_g = mobWf_G.*mobOf_G./mobTf_G;
if opt.solveForWater
    f_w = mobWf./totMob;
<<<<<<< HEAD
    bWvW   = s.faceUpstr(upcw, bW).*f_w.*(vT + T.*mobOf.*(Gw - Go));
=======
    bWvW   = s.faceUpstr(upcw, bW).*f_w.*vT + s.faceUpstr(upcw_g, bO).*f_g.*s.T.*(Gw - Go);
>>>>>>> 821ef5cc

    wat = (s.pv/dt).*(pvMult.*bW.*sW       - pvMult0.*f.bW(p0).*sW0    ) + s.Div(bWvW);
    if ~isempty(W)
        wat(wc) = wat(wc) - bWqW;
    end

    eqs{1} = wat;
    oil = [];
    names = {'water'};
    types = {'cell'};
else
    f_o = mobOf./totMob;
<<<<<<< HEAD
    bOvO   = s.faceUpstr(upco, bO).*f_o.*(vT + T.*mobWf.*(Go - Gw));
=======
    bOvO   = s.faceUpstr(upco, bO).*f_o.*vT + s.faceUpstr(upco_g, bO).*f_g.*s.T.*(Go - Gw);
>>>>>>> 821ef5cc

    oil = (s.pv/dt).*( pvMult.*bO.*(1-sW) - pvMult0.*f.bO(p0).*(1-sW0) ) + s.Div(bOvO);
    if ~isempty(W)
        oil(wc) = oil(wc) - bOqO;
    end
    wat = [];
    eqs{1} = oil;
    names = {'oil'};
    types = {'cell'};
end

tmpEqs = {wat, oil};
tmpEqs = addFluxesFromSourcesAndBC(model, tmpEqs, ...
                                   {pFlow, pFlow},...
                                   {rhoW, rhoO},...
                                   {mobW, mobO}, ...
                                   {bW, bO},  ...
                                   {sW, sO}, ...
                                   drivingForces);
if opt.solveForWater
    eqs{1} = tmpEqs{1};
else
    eqs{1} = tmpEqs{2};
end
if ~model.useCNVConvergence
    eqs{1} = eqs{1}.*(dt./s.pv);
end
problem = LinearizedProblem(eqs, types, names, primaryVars, state, dt);
end

%{
Copyright 2009-2016 SINTEF ICT, Applied Mathematics.

This file is part of The MATLAB Reservoir Simulation Toolbox (MRST).

MRST is free software: you can redistribute it and/or modify
it under the terms of the GNU General Public License as published by
the Free Software Foundation, either version 3 of the License, or
(at your option) any later version.

MRST is distributed in the hope that it will be useful,
but WITHOUT ANY WARRANTY; without even the implied warranty of
MERCHANTABILITY or FITNESS FOR A PARTICULAR PURPOSE.  See the
GNU General Public License for more details.

You should have received a copy of the GNU General Public License
along with MRST.  If not, see <http://www.gnu.org/licenses/>.
%}<|MERGE_RESOLUTION|>--- conflicted
+++ resolved
@@ -60,10 +60,10 @@
 gdz = model.getGravityGradient();
 
 % Evaluate water properties
-[vW, bW, mobW, rhoW, pW, upcw, dpW] = getFluxAndPropsWater_BO(model, p, p, sW, krW, T, gdz);
+[vW, bW, mobW, rhoW, pW, upcw, dpW] = getFluxAndPropsWater_BO(model, p, sW, krW, T, gdz);
 
 % Evaluate oil properties
-[vO, bO, mobO, rhoO, pO, upco, dpO] = getFluxAndPropsOil_BO(model, p, p, sO, krO, T, gdz);
+[vO, bO, mobO, rhoO, pO, upco, dpO] = getFluxAndPropsOil_BO(model, p, sO, krO, T, gdz);
 
 gp = s.Grad(p);
 Gw = gp - dpW;
@@ -113,16 +113,8 @@
 vT = flux(model.operators.internalConn);
 
 % Stored upstream indices
-<<<<<<< HEAD
-if model.staticUpwind
-    flag = state.upstreamFlag;
-else
-    flag = multiphaseUpwindIndices({Gw, Go}, vT, T, {mobW, mobO}, s.faceUpstr);
-end
-=======
 [flag_v, flag_g] = getSaturationUpwind(model.upwindType, state, {Gw, Go}, vT, s.T, {mobW, mobO}, s.faceUpstr);
 flag = flag_v;
->>>>>>> 821ef5cc
 
 upcw  = flag(:, 1);
 upco  = flag(:, 2);
@@ -141,11 +133,7 @@
 f_g = mobWf_G.*mobOf_G./mobTf_G;
 if opt.solveForWater
     f_w = mobWf./totMob;
-<<<<<<< HEAD
-    bWvW   = s.faceUpstr(upcw, bW).*f_w.*(vT + T.*mobOf.*(Gw - Go));
-=======
     bWvW   = s.faceUpstr(upcw, bW).*f_w.*vT + s.faceUpstr(upcw_g, bO).*f_g.*s.T.*(Gw - Go);
->>>>>>> 821ef5cc
 
     wat = (s.pv/dt).*(pvMult.*bW.*sW       - pvMult0.*f.bW(p0).*sW0    ) + s.Div(bWvW);
     if ~isempty(W)
@@ -158,11 +146,7 @@
     types = {'cell'};
 else
     f_o = mobOf./totMob;
-<<<<<<< HEAD
-    bOvO   = s.faceUpstr(upco, bO).*f_o.*(vT + T.*mobWf.*(Go - Gw));
-=======
     bOvO   = s.faceUpstr(upco, bO).*f_o.*vT + s.faceUpstr(upco_g, bO).*f_g.*s.T.*(Go - Gw);
->>>>>>> 821ef5cc
 
     oil = (s.pv/dt).*( pvMult.*bO.*(1-sW) - pvMult0.*f.bO(p0).*(1-sW0) ) + s.Div(bOvO);
     if ~isempty(W)

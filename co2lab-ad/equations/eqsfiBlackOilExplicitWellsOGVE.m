--- conflicted
+++ resolved
@@ -258,16 +258,10 @@
 if(~isempty(W))
     %%{
     eqs{2}(wc(iInxG)) = eqs{2}(wc(iInxG)) - bGqG(iInxG);
-<<<<<<< HEAD
-    %eqs{2}(wc(pInx)) = eqs{2}(wc(pInx)) - bGqG(pInx)- rsw(pInx).*bOqO(pInx);
-    pInxW=iInxG & bOqO > 0;
-    eqs{2}(wc(pInxW)) = eqs{2}(wc(pInxW))- rsw(pInxW).*bOqO(pInxW);
-=======
     eqs{2}(wc(pInx)) = eqs{2}(wc(pInx)) - bGqG(pInx);%- rsw(pInx).*bOqO(pInx);
     pInxW=pInx(bOqO(pInx) > 0);% produce may have influx of water
     eqs{2}(wc(pInxW)) = eqs{2}(wc(pInxW))- rsw(pInxW).*bOqO(pInxW);
     %pInxW=pInx & bOqO > 0;
->>>>>>> fe305294
     %}
     %eqs{2}(wc) = eqs{2}(wc) - bGqG(wc) rsw(pInxW).*bOqO(pInxW);
 end

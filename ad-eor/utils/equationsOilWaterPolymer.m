function [problem, state] = equationsOilWaterPolymer(state0, state, model, dt, ...
                                                     drivingForces, varargin)
%
% SYNOPSIS:
%   function [problem, state] = equationsOilWaterPolymer(state0, state, model, dt, drivingForces, varargin)
%
% DESCRIPTION: Assemble the linearized equations for an oil-water-polymer
% system, computing both the residuals and the Jacobians. Returns the result as
% an instance of the class LinearizedProblem which can be solved using instances
% of LinearSolverAD.
%
% A description of the modeling equations can be found in the directory
% ad-eor/docs.
%
%
% PARAMETERS:
%   state0        - State at previous times-step
%   state         - State at current time-step
%   model         - Model instance
%   dt            - time-step
%   drivingForces - Driving forces (boundary conditions, wells, ...)
%   varargin      - optional parameters
%
% RETURNS:
%   problem - Instance of LinearizedProblem
%   state   - Updated state variable (fluxes, mobilities and more can be
%             stored, the wellSol structure is also updated in case of control switching)
%
% EXAMPLE:
%
% SEE ALSO: LinearizedProblem, LinearSolverAD, equationsOilWater, OilWaterPolymerModel
%

%{
Copyright 2009-2017 SINTEF ICT, Applied Mathematics.

This file is part of The MATLAB Reservoir Simulation Toolbox (MRST).

MRST is free software: you can redistribute it and/or modify
it under the terms of the GNU General Public License as published by
the Free Software Foundation, either version 3 of the License, or
(at your option) any later version.

MRST is distributed in the hope that it will be useful,
but WITHOUT ANY WARRANTY; without even the implied warranty of
MERCHANTABILITY or FITNESS FOR A PARTICULAR PURPOSE.  See the
GNU General Public License for more details.

You should have received a copy of the GNU General Public License
along with MRST.  If not, see <http://www.gnu.org/licenses/>.
%}


% Get linearized problem for oil/water/polymer system with black oil-style
% properties
opt = struct('Verbose', mrstVerbose, ...
             'reverseMode', false,...
             'resOnly', false,...
             'iteration', -1);

opt = merge_options(opt, varargin{:});

W = drivingForces.W;
<<<<<<< HEAD
s = model.operators;
f = model.fluid;

% Shear thinning/thickening
usingShear = isfield(f, 'plyshearMult');
=======
op = model.operators;
fluid = model.fluid;
>>>>>>> 510f16c3

% Properties at current timestep
[p, sW, c, cmax, wellSol] = model.getProps(state, 'pressure', 'water', ...
    'polymer', 'polymermax', 'wellSol');

% Properties at previous timestep
[p0, sW0, c0, cmax0, wellSol0] = model.getProps(state0, 'pressure', 'water', ...
                                                        'polymer', 'polymermax', ...
                                                        'wellSol');

[wellVars, wellVarNames, wellMap] = model.FacilityModel.getAllPrimaryVariables(wellSol);
% Initialize independent variables.
if ~opt.resOnly,
    % ADI variables needed since we are not only computing residuals.
    if ~opt.reverseMode,
        [p, sW, c, wellVars{:}] = ...
            initVariablesADI(p, sW, c, wellVars{:});
        primaryVars = {'pressure', 'sW', 'polymer', wellVarNames{:}};
    else
        wellVars0 = model.FacilityModel.getAllPrimaryVariables(wellSol0);
        [p0, sW0, c0, wellVars0{:}] = ...
            initVariablesADI(p0, sW0, c0, wellVars0{:}); %#ok
        primaryVars = {'pressure', 'sW', 'polymer'};
    end
else
    primaryVars = {'pressure', 'sW', 'polymer'};
end

% We will solve for pressure, water saturation (oil saturation follows via
% the definition of saturations), polymer concentration and well rates +
% bhp.

% Evaluate relative permeability
sO  = 1 - sW;
sO0 = 1 - sW0;

[krW, krO] = model.evaluateRelPerm({sW, sO});

% Multipliers for properties
[pvMult, transMult, mobMult, pvMult0] = getMultipliers(fluid, p, p0);

% Modifiy relperm by mobility multiplier (if any)
krW = mobMult.*krW; krO = mobMult.*krO;

% Compute transmissibility
T = op.T.*transMult;

% Gravity contribution
gdz = model.getGravityGradient();

% Evaluate water and polymer properties
<<<<<<< HEAD
ads  = effads(c, cmax, model);
ads0 = effads(c0, cmax0, model);
[vW, vP, bW, muWMult, mobW, mobP, rhoW, pW, upcw] = ...
=======
ads  = effads(c, cmax, fluid);
ads0 = effads(c0, cmax0, fluid);
[vW, vP, bW, ~, mobW, mobP, rhoW, pW, upcw, a] = ...
>>>>>>> 510f16c3
    getFluxAndPropsWaterPolymer_BO(model, p, sW, c, ads, ...
    krW, T, gdz);
bW0 = fluid.bW(p0);

% Evaluate oil properties
[vO, bO, mobO, rhoO, p, upco] = getFluxAndPropsOil_BO(model, p, sO, krO, T, gdz);
bO0 = getbO_BO(model, p0);

if model.outputFluxes
    state = model.storeFluxes(state, vW, vO, vP);
end

if model.extraStateOutput
    state = model.storebfactors(state, bW, bO, []);
    state = model.storeMobilities(state, mobW, mobO, mobP);
    state = model.storeUpstreamIndices(state, upcw, upco, []);
end

if model.extraPolymerOutput
    state = model.storeEffectiveWaterVisc(state, extraOutput.muWeff);
    state = model.storeEffectivePolymerVisc(state, extraOutput.muPeff);
    state = model.storePolymerAdsorption(state, ads);
    state = model.storeRelpermReductionFactor(state, extraOutput.Rk);
    if usingShear
        state = model.storeShearMultiplier(state, extraOutput.shearMult);
        state.ShearThinningReport = extraOutput.shearReport;
    end
end


% EQUATIONS ---------------------------------------------------------------
% Upstream weight b factors and multiply by interface fluxes to obtain the
% fluxes at standard conditions.
bOvO = op.faceUpstr(upco, bO).*vO;
bWvW = op.faceUpstr(upcw, bW).*vW;
bWvP = op.faceUpstr(upcw, bW).*vP;

% Conservation of mass for water
water = (op.pv/dt).*( pvMult.*bW.*sW - pvMult0.*bW0.*sW0 ) + op.Div(bWvW);

% Conservation of mass for oil
oil = (op.pv/dt).*( pvMult.*bO.*sO - pvMult0.*bO0.*sO0 ) + op.Div(bOvO);

% Conservation of polymer in water:
poro = model.rock.poro;
polymer = (op.pv.*(1-fluid.dps)/dt).*(pvMult.*bW.*sW.*c - ...
   pvMult0.*bW0.*sW0.*c0) + (op.pv/dt).* ...
   (fluid.rhoR.*((1-poro)./poro).*(ads-ads0) ) + op.Div(bWvP);

if ~opt.resOnly
    epsilon = 1.e-8;
    % the first way is based on the diagonal values of the resulting
    % Jacobian matrix
    eps = sqrt(epsilon)*mean(abs(diag(polymer.jac{3})));
    % bad marks the cells prolematic in evaluating Jacobian
    bad = abs(diag(polymer.jac{3})) < eps;
    % the other way is to choose based on the water saturation
    polymer(bad) = c(bad);
end
eqs   = {water, oil, polymer};
names = {'water', 'oil', 'polymer'};
types = {'cell', 'cell', 'cell'};


% Add in any fluxes / source terms prescribed as boundary conditions.
<<<<<<< HEAD
[eqs, qBC, ~, BCTocellMap, qSRC, srcCells] = addFluxesFromSourcesAndBC(...
   model, eqs, {pW, p}, {rhoW, rhoO}, {mobW, mobO}, {bW, bO},  ...
   {sW, sO}, drivingForces);

% Add polymer boundary conditions
if ~isempty(drivingForces.bc) && isfield(drivingForces.bc, 'poly')
   injInx  = qBC{1} > 0; % water inflow indecies
   cbc     = (BCTocellMap')*c; % BCTocellMap' = cellToBCMap
   cbc(injInx) = drivingForces.bc.poly(injInx);
   eqs{3}  = eqs{3} - BCTocellMap*(cbc.*qBC{1});
end

% Add polymer source
if ~isempty(drivingForces.src) && isfield(drivingForces.src, 'poly')
   injInx  = qSRC{1} > 0; % water inflow indecies
   csrc    = c(srcCells);
   csrc(injInx) = drivingForces.src.poly(injInx);
   eqs{3}(srcCells) = eqs{3}(srcCells) - csrc.*qSRC{1};
end

% Finally, add in and setup well equations
if ~isempty(W)
    wm = model.wellmodel;
    if ~opt.reverseMode
        wc   = vertcat(W.cells);
        pw   = p(wc);
        rhos = [f.rhoWS, f.rhoOS];
        bw   = {bW(wc), bO(wc)};
        mw   = {mobW(wc), mobO(wc)};
        s    = {sW(wc), sO(wc)};
        
        % Polymer well equations
        [~, wciPoly, iInxW] = getWellPolymer(W);        
        if usingShear
            % Compute shear rate multiplier for wells
            % The water velocity is computed using a the reprensentative 
            % radius rR.
            % rR = sqrt(rW * rA)
            % rW is the well bore radius.
            % rA is the equivalent radius of the grid block in which the 
            %    wellis completed.
            
            assert(isfield(W, 'rR'), ...
                'The representative radius needs to be suppplied.');
            
            muWMultW = muWMult(wc);
            % Maybe should also apply this for PRODUCTION wells.
            muWMultW((iInxW(wciPoly==0))) = 1;
            
            cqs = wm.computeWellFlux(model, W, wellSol, pBH, ...
                {qWs, qOs}, pw, rhos, bw, mw, s, {},...
                'nonlinearIteration', opt.iteration);
            
            % The following formulations assume that the wells are always
            % in the z direction 
            % IMPROVED HERE LATER
            [~, ~, dz] = cellDims(model.G, wc);
            
            % HACK FOR 2D MODELS
            if all(dz==0)
                dz(:) = 1;
            end
            
            if model.extraPolymerOutput
                cqsW0 = double(cqs{1});
                mobW0 = double(mw{1});
            end
            
            rR = vertcat(W.rR);
            A  = rR.*dz*2*pi; % representative area of each well cell
            VW0W = double(bW(wc)).*double(cqs{1})./(poro(wc).*A);
            [shearMultW, VW1W] = getPolymerShearMultiplier(model, ...
                VW0W, muWMultW);
            
            % Apply shear velocity multiplier
            mw{1} = mw{1}.*shearMultW;
        end
        
        
        [cqs, weqs, ctrleqs, wc, state.wellSol] = ...
            wm.computeWellFlux(model, W, wellSol, ...
            pBH, {qWs, qOs}, pw, rhos, bw, mw, s, {},...
            'nonlinearIteration', opt.iteration);

        % Store the well equations (relate well bottom hole pressures to
        % influx).
        eqs(4:5) = weqs;
        % Store the control equations (trivial equations ensuring that each
        % well will have values corresponding to the prescribed value)
        eqs{7} = ctrleqs;
        % Add source terms to the equations. Negative sign may be
        % surprising if one is used to source terms on the right hand side,
        % but this is the equations on residual form.
        eqs{1}(wc) = eqs{1}(wc) - cqs{1};
        eqs{2}(wc) = eqs{2}(wc) - cqs{2};

        % Polymer well equations
        [~, wciPoly, iInxW] = getWellPolymer(W);
        cw        = c(wc);
        cw(iInxW) = wciPoly;
        cbarw     = cw/f.cmax;

        % Divide away water mobility and add in polymer
        %bWqP = cw.*cqs{1}./(a + (1-a).*cbarw);
        bWqP = cw.*cqs{1};
        eqs{3}(wc) = eqs{3}(wc) - bWqP;

        % Well polymer rate for each well is water rate in each perforation
        % multiplied with polymer concentration in that perforated cell.
        perf2well = getPerforationToWellMapping(W);
        Rw = sparse(perf2well, (1:numel(perf2well))', 1, ...
           numel(W), numel(perf2well));
        cqsPoly = Rw*(cqs{1}.*cw);
        eqs{6}  = qWPoly - cqsPoly;
        
        % Save extra polymer welldata if requested
        if model.extraPolymerOutput
            cqsPoly    = double(cqsPoly);
            if usingShear
                shearMultW = double(shearMultW);
            end
            for wnr = 1:numel(state.wellSol)
                ix = perf2well == wnr;
                state.wellSol(wnr).cqsPoly = cqsPoly(wnr);
                if usingShear
                    state.wellSol(wnr).shearMult = shearMultW(ix);
                end
            end
        end
        
        names(4:7) = {'waterWells', 'oilWells', 'polymerWells', ...
            'closureWells'};
        types(4:7) = {'perf', 'perf', 'perf', 'well'};
    else
        [eq, n, typ] = ...
            wm.createReverseModeWellEquations(model, state0.wellSol, p0);
        % Add another equation for polymer well rates
        [eqs{4:7}] = deal(eq{1});
        [names{4:7}] = deal(n{1});
        [types{4:7}] = deal(typ{1});
    end
end
=======
rho = {rhoW, rhoO};
mob = {mobW, mobO};
sat = {sW, sO};
[eqs, state] = addBoundaryConditionsAndSources(model, eqs, names, types, state, ...
                                                                 {pW, p}, sat, mob, rho, ...
                                                                 {}, {c}, ...
                                                                 drivingForces);

% % Add polymer boundary conditions
% if ~isempty(drivingForces.bc) && isfield(drivingForces.bc, 'poly')
%    injInx  = qBC{1} > 0; % water inflow indices
%    cbc     = (BCTocellMap')*c; % BCTocellMap' = cellToBCMap
%    cbc(injInx) = drivingForces.bc.poly(injInx);
%    eqs{3}  = eqs{3} - BCTocellMap*(cbc.*qBC{1});
% end
% 
% % Add polymer source
% if ~isempty(drivingForces.src) && isfield(drivingForces.src, 'poly')
%    injInx  = qSRC{1} > 0; % water inflow indices
%    csrc    = c(srcCells);
%    csrc(injInx) = drivingForces.src.poly(injInx);
%    eqs{3}(srcCells) = eqs{3}(srcCells) - csrc.*qSRC{1};
% end

% Finally, add in and setup well equations
[eqs, names, types, state.wellSol] = model.insertWellEquations(eqs, names, types, wellSol0, wellSol, wellVars, wellMap, p, mob, rho, {}, {c}, dt, opt);

>>>>>>> 510f16c3
problem = LinearizedProblem(eqs, types, names, primaryVars, state, dt);

end


%--------------------------------------------------------------------------

<<<<<<< HEAD
% Effective adsorption, depending of desorption or not
% adsInx=1: The polymer adsorption isotherm is retraced whenever the local 
%           polymer concentration in the solution decreases.
% adsInx=2: No polymer desorption may occur.
function y = effads(c, cmax, model)
   if model.fluid.adsInx == 2
      y = model.fluid.ads(max(c, cmax));
=======

% Effective adsorption, depending of desorption or not
function y = effads(c, cmax, fluid)
   if fluid.adsInx == 2
      y = fluid.ads(max(c, cmax));
>>>>>>> 510f16c3
   else
      y = fluid.ads(c);
   end
end


function [dx, dy, dz] = cellDims(G, ix)
% cellDims -- Compute physical dimensions of all cells in single well
%
% SYNOPSIS:
%   [dx, dy, dz] = cellDims(G, ix)
%
% PARAMETERS:
%   G  - Grid data structure.
%   ix - Cells for which to compute the physical dimensions
%
% RETURNS:
%   dx, dy, dz -- [dx(k) dy(k)] is bounding box in xy-plane, while dz(k) =
%                 V(k)/dx(k)*dy(k)

    n = numel(ix);
    [dx, dy, dz] = deal(zeros([n, 1]));

    ixc = G.cells.facePos;
    ixf = G.faces.nodePos;

    for k = 1 : n,
       c = ix(k);                                     % Current cell
       f = G.cells.faces(ixc(c) : ixc(c + 1) - 1, 1); % Faces on cell
       e = mcolon(ixf(f), ixf(f + 1) - 1);            % Edges on cell

       nodes  = unique(G.faces.nodes(e, 1));          % Unique nodes...
       coords = G.nodes.coords(nodes,:);            % ... and coordinates

       % Compute bounding box
       m = min(coords);
       M = max(coords);

       % Size of bounding box
       dx(k) = M(1) - m(1);
       if size(G.nodes.coords, 2) > 1,
          dy(k) = M(2) - m(2);
       else
          dy(k) = 1;
       end

       if size(G.nodes.coords, 2) > 2,
          dz(k) = G.cells.volumes(ix(k))/(dx(k)*dy(k));
       else
          dz(k) = 0;
       end
    end
end


<|MERGE_RESOLUTION|>--- conflicted
+++ resolved
@@ -61,16 +61,16 @@
 opt = merge_options(opt, varargin{:});
 
 W = drivingForces.W;
-<<<<<<< HEAD
-s = model.operators;
-f = model.fluid;
-
-% Shear thinning/thickening
-usingShear = isfield(f, 'plyshearMult');
-=======
+% <<<<<<< HEAD
+% s = model.operators;
+% f = model.fluid;
+% 
+% % Shear thinning/thickening
+% usingShear = isfield(f, 'plyshearMult');
+% =======
 op = model.operators;
 fluid = model.fluid;
->>>>>>> 510f16c3
+% >>>>>>> master
 
 % Properties at current timestep
 [p, sW, c, cmax, wellSol] = model.getProps(state, 'pressure', 'water', ...
@@ -122,15 +122,15 @@
 gdz = model.getGravityGradient();
 
 % Evaluate water and polymer properties
-<<<<<<< HEAD
-ads  = effads(c, cmax, model);
-ads0 = effads(c0, cmax0, model);
-[vW, vP, bW, muWMult, mobW, mobP, rhoW, pW, upcw] = ...
-=======
+% <<<<<<< HEAD
+% ads  = effads(c, cmax, model);
+% ads0 = effads(c0, cmax0, model);
+% [vW, vP, bW, muWMult, mobW, mobP, rhoW, pW, upcw] = ...
+% =======
 ads  = effads(c, cmax, fluid);
 ads0 = effads(c0, cmax0, fluid);
 [vW, vP, bW, ~, mobW, mobP, rhoW, pW, upcw, a] = ...
->>>>>>> 510f16c3
+% >>>>>>> master
     getFluxAndPropsWaterPolymer_BO(model, p, sW, c, ads, ...
     krW, T, gdz);
 bW0 = fluid.bW(p0);
@@ -196,150 +196,150 @@
 
 
 % Add in any fluxes / source terms prescribed as boundary conditions.
-<<<<<<< HEAD
-[eqs, qBC, ~, BCTocellMap, qSRC, srcCells] = addFluxesFromSourcesAndBC(...
-   model, eqs, {pW, p}, {rhoW, rhoO}, {mobW, mobO}, {bW, bO},  ...
-   {sW, sO}, drivingForces);
-
-% Add polymer boundary conditions
-if ~isempty(drivingForces.bc) && isfield(drivingForces.bc, 'poly')
-   injInx  = qBC{1} > 0; % water inflow indecies
-   cbc     = (BCTocellMap')*c; % BCTocellMap' = cellToBCMap
-   cbc(injInx) = drivingForces.bc.poly(injInx);
-   eqs{3}  = eqs{3} - BCTocellMap*(cbc.*qBC{1});
-end
-
-% Add polymer source
-if ~isempty(drivingForces.src) && isfield(drivingForces.src, 'poly')
-   injInx  = qSRC{1} > 0; % water inflow indecies
-   csrc    = c(srcCells);
-   csrc(injInx) = drivingForces.src.poly(injInx);
-   eqs{3}(srcCells) = eqs{3}(srcCells) - csrc.*qSRC{1};
-end
-
-% Finally, add in and setup well equations
-if ~isempty(W)
-    wm = model.wellmodel;
-    if ~opt.reverseMode
-        wc   = vertcat(W.cells);
-        pw   = p(wc);
-        rhos = [f.rhoWS, f.rhoOS];
-        bw   = {bW(wc), bO(wc)};
-        mw   = {mobW(wc), mobO(wc)};
-        s    = {sW(wc), sO(wc)};
-        
-        % Polymer well equations
-        [~, wciPoly, iInxW] = getWellPolymer(W);        
-        if usingShear
-            % Compute shear rate multiplier for wells
-            % The water velocity is computed using a the reprensentative 
-            % radius rR.
-            % rR = sqrt(rW * rA)
-            % rW is the well bore radius.
-            % rA is the equivalent radius of the grid block in which the 
-            %    wellis completed.
-            
-            assert(isfield(W, 'rR'), ...
-                'The representative radius needs to be suppplied.');
-            
-            muWMultW = muWMult(wc);
-            % Maybe should also apply this for PRODUCTION wells.
-            muWMultW((iInxW(wciPoly==0))) = 1;
-            
-            cqs = wm.computeWellFlux(model, W, wellSol, pBH, ...
-                {qWs, qOs}, pw, rhos, bw, mw, s, {},...
-                'nonlinearIteration', opt.iteration);
-            
-            % The following formulations assume that the wells are always
-            % in the z direction 
-            % IMPROVED HERE LATER
-            [~, ~, dz] = cellDims(model.G, wc);
-            
-            % HACK FOR 2D MODELS
-            if all(dz==0)
-                dz(:) = 1;
-            end
-            
-            if model.extraPolymerOutput
-                cqsW0 = double(cqs{1});
-                mobW0 = double(mw{1});
-            end
-            
-            rR = vertcat(W.rR);
-            A  = rR.*dz*2*pi; % representative area of each well cell
-            VW0W = double(bW(wc)).*double(cqs{1})./(poro(wc).*A);
-            [shearMultW, VW1W] = getPolymerShearMultiplier(model, ...
-                VW0W, muWMultW);
-            
-            % Apply shear velocity multiplier
-            mw{1} = mw{1}.*shearMultW;
-        end
-        
-        
-        [cqs, weqs, ctrleqs, wc, state.wellSol] = ...
-            wm.computeWellFlux(model, W, wellSol, ...
-            pBH, {qWs, qOs}, pw, rhos, bw, mw, s, {},...
-            'nonlinearIteration', opt.iteration);
-
-        % Store the well equations (relate well bottom hole pressures to
-        % influx).
-        eqs(4:5) = weqs;
-        % Store the control equations (trivial equations ensuring that each
-        % well will have values corresponding to the prescribed value)
-        eqs{7} = ctrleqs;
-        % Add source terms to the equations. Negative sign may be
-        % surprising if one is used to source terms on the right hand side,
-        % but this is the equations on residual form.
-        eqs{1}(wc) = eqs{1}(wc) - cqs{1};
-        eqs{2}(wc) = eqs{2}(wc) - cqs{2};
-
-        % Polymer well equations
-        [~, wciPoly, iInxW] = getWellPolymer(W);
-        cw        = c(wc);
-        cw(iInxW) = wciPoly;
-        cbarw     = cw/f.cmax;
-
-        % Divide away water mobility and add in polymer
-        %bWqP = cw.*cqs{1}./(a + (1-a).*cbarw);
-        bWqP = cw.*cqs{1};
-        eqs{3}(wc) = eqs{3}(wc) - bWqP;
-
-        % Well polymer rate for each well is water rate in each perforation
-        % multiplied with polymer concentration in that perforated cell.
-        perf2well = getPerforationToWellMapping(W);
-        Rw = sparse(perf2well, (1:numel(perf2well))', 1, ...
-           numel(W), numel(perf2well));
-        cqsPoly = Rw*(cqs{1}.*cw);
-        eqs{6}  = qWPoly - cqsPoly;
-        
-        % Save extra polymer welldata if requested
-        if model.extraPolymerOutput
-            cqsPoly    = double(cqsPoly);
-            if usingShear
-                shearMultW = double(shearMultW);
-            end
-            for wnr = 1:numel(state.wellSol)
-                ix = perf2well == wnr;
-                state.wellSol(wnr).cqsPoly = cqsPoly(wnr);
-                if usingShear
-                    state.wellSol(wnr).shearMult = shearMultW(ix);
-                end
-            end
-        end
-        
-        names(4:7) = {'waterWells', 'oilWells', 'polymerWells', ...
-            'closureWells'};
-        types(4:7) = {'perf', 'perf', 'perf', 'well'};
-    else
-        [eq, n, typ] = ...
-            wm.createReverseModeWellEquations(model, state0.wellSol, p0);
-        % Add another equation for polymer well rates
-        [eqs{4:7}] = deal(eq{1});
-        [names{4:7}] = deal(n{1});
-        [types{4:7}] = deal(typ{1});
-    end
-end
-=======
+% <<<<<<< HEAD
+% [eqs, qBC, ~, BCTocellMap, qSRC, srcCells] = addFluxesFromSourcesAndBC(...
+%    model, eqs, {pW, p}, {rhoW, rhoO}, {mobW, mobO}, {bW, bO},  ...
+%    {sW, sO}, drivingForces);
+% 
+% % Add polymer boundary conditions
+% if ~isempty(drivingForces.bc) && isfield(drivingForces.bc, 'poly')
+%    injInx  = qBC{1} > 0; % water inflow indecies
+%    cbc     = (BCTocellMap')*c; % BCTocellMap' = cellToBCMap
+%    cbc(injInx) = drivingForces.bc.poly(injInx);
+%    eqs{3}  = eqs{3} - BCTocellMap*(cbc.*qBC{1});
+% end
+% 
+% % Add polymer source
+% if ~isempty(drivingForces.src) && isfield(drivingForces.src, 'poly')
+%    injInx  = qSRC{1} > 0; % water inflow indecies
+%    csrc    = c(srcCells);
+%    csrc(injInx) = drivingForces.src.poly(injInx);
+%    eqs{3}(srcCells) = eqs{3}(srcCells) - csrc.*qSRC{1};
+% end
+% 
+% % Finally, add in and setup well equations
+% if ~isempty(W)
+%     wm = model.wellmodel;
+%     if ~opt.reverseMode
+%         wc   = vertcat(W.cells);
+%         pw   = p(wc);
+%         rhos = [f.rhoWS, f.rhoOS];
+%         bw   = {bW(wc), bO(wc)};
+%         mw   = {mobW(wc), mobO(wc)};
+%         s    = {sW(wc), sO(wc)};
+%         
+%         % Polymer well equations
+%         [~, wciPoly, iInxW] = getWellPolymer(W);        
+%         if usingShear
+%             % Compute shear rate multiplier for wells
+%             % The water velocity is computed using a the reprensentative 
+%             % radius rR.
+%             % rR = sqrt(rW * rA)
+%             % rW is the well bore radius.
+%             % rA is the equivalent radius of the grid block in which the 
+%             %    wellis completed.
+%             
+%             assert(isfield(W, 'rR'), ...
+%                 'The representative radius needs to be suppplied.');
+%             
+%             muWMultW = muWMult(wc);
+%             % Maybe should also apply this for PRODUCTION wells.
+%             muWMultW((iInxW(wciPoly==0))) = 1;
+%             
+%             cqs = wm.computeWellFlux(model, W, wellSol, pBH, ...
+%                 {qWs, qOs}, pw, rhos, bw, mw, s, {},...
+%                 'nonlinearIteration', opt.iteration);
+%             
+%             % The following formulations assume that the wells are always
+%             % in the z direction 
+%             % IMPROVED HERE LATER
+%             [~, ~, dz] = cellDims(model.G, wc);
+%             
+%             % HACK FOR 2D MODELS
+%             if all(dz==0)
+%                 dz(:) = 1;
+%             end
+%             
+%             if model.extraPolymerOutput
+%                 cqsW0 = double(cqs{1});
+%                 mobW0 = double(mw{1});
+%             end
+%             
+%             rR = vertcat(W.rR);
+%             A  = rR.*dz*2*pi; % representative area of each well cell
+%             VW0W = double(bW(wc)).*double(cqs{1})./(poro(wc).*A);
+%             [shearMultW, VW1W] = getPolymerShearMultiplier(model, ...
+%                 VW0W, muWMultW);
+%             
+%             % Apply shear velocity multiplier
+%             mw{1} = mw{1}.*shearMultW;
+%         end
+%         
+%         
+%         [cqs, weqs, ctrleqs, wc, state.wellSol] = ...
+%             wm.computeWellFlux(model, W, wellSol, ...
+%             pBH, {qWs, qOs}, pw, rhos, bw, mw, s, {},...
+%             'nonlinearIteration', opt.iteration);
+% 
+%         % Store the well equations (relate well bottom hole pressures to
+%         % influx).
+%         eqs(4:5) = weqs;
+%         % Store the control equations (trivial equations ensuring that each
+%         % well will have values corresponding to the prescribed value)
+%         eqs{7} = ctrleqs;
+%         % Add source terms to the equations. Negative sign may be
+%         % surprising if one is used to source terms on the right hand side,
+%         % but this is the equations on residual form.
+%         eqs{1}(wc) = eqs{1}(wc) - cqs{1};
+%         eqs{2}(wc) = eqs{2}(wc) - cqs{2};
+% 
+%         % Polymer well equations
+%         [~, wciPoly, iInxW] = getWellPolymer(W);
+%         cw        = c(wc);
+%         cw(iInxW) = wciPoly;
+%         cbarw     = cw/f.cmax;
+% 
+%         % Divide away water mobility and add in polymer
+%         %bWqP = cw.*cqs{1}./(a + (1-a).*cbarw);
+%         bWqP = cw.*cqs{1};
+%         eqs{3}(wc) = eqs{3}(wc) - bWqP;
+% 
+%         % Well polymer rate for each well is water rate in each perforation
+%         % multiplied with polymer concentration in that perforated cell.
+%         perf2well = getPerforationToWellMapping(W);
+%         Rw = sparse(perf2well, (1:numel(perf2well))', 1, ...
+%            numel(W), numel(perf2well));
+%         cqsPoly = Rw*(cqs{1}.*cw);
+%         eqs{6}  = qWPoly - cqsPoly;
+%         
+%         % Save extra polymer welldata if requested
+%         if model.extraPolymerOutput
+%             cqsPoly    = double(cqsPoly);
+%             if usingShear
+%                 shearMultW = double(shearMultW);
+%             end
+%             for wnr = 1:numel(state.wellSol)
+%                 ix = perf2well == wnr;
+%                 state.wellSol(wnr).cqsPoly = cqsPoly(wnr);
+%                 if usingShear
+%                     state.wellSol(wnr).shearMult = shearMultW(ix);
+%                 end
+%             end
+%         end
+%         
+%         names(4:7) = {'waterWells', 'oilWells', 'polymerWells', ...
+%             'closureWells'};
+%         types(4:7) = {'perf', 'perf', 'perf', 'well'};
+%     else
+%         [eq, n, typ] = ...
+%             wm.createReverseModeWellEquations(model, state0.wellSol, p0);
+%         % Add another equation for polymer well rates
+%         [eqs{4:7}] = deal(eq{1});
+%         [names{4:7}] = deal(n{1});
+%         [types{4:7}] = deal(typ{1});
+%     end
+% end
+% =======
 rho = {rhoW, rhoO};
 mob = {mobW, mobO};
 sat = {sW, sO};
@@ -367,7 +367,7 @@
 % Finally, add in and setup well equations
 [eqs, names, types, state.wellSol] = model.insertWellEquations(eqs, names, types, wellSol0, wellSol, wellVars, wellMap, p, mob, rho, {}, {c}, dt, opt);
 
->>>>>>> 510f16c3
+% >>>>>>> master
 problem = LinearizedProblem(eqs, types, names, primaryVars, state, dt);
 
 end
@@ -375,21 +375,21 @@
 
 %--------------------------------------------------------------------------
 
-<<<<<<< HEAD
-% Effective adsorption, depending of desorption or not
-% adsInx=1: The polymer adsorption isotherm is retraced whenever the local 
-%           polymer concentration in the solution decreases.
-% adsInx=2: No polymer desorption may occur.
-function y = effads(c, cmax, model)
-   if model.fluid.adsInx == 2
-      y = model.fluid.ads(max(c, cmax));
-=======
+% <<<<<<< HEAD
+% % Effective adsorption, depending of desorption or not
+% % adsInx=1: The polymer adsorption isotherm is retraced whenever the local 
+% %           polymer concentration in the solution decreases.
+% % adsInx=2: No polymer desorption may occur.
+% function y = effads(c, cmax, model)
+%    if model.fluid.adsInx == 2
+%       y = model.fluid.ads(max(c, cmax));
+% =======
 
 % Effective adsorption, depending of desorption or not
 function y = effads(c, cmax, fluid)
    if fluid.adsInx == 2
       y = fluid.ads(max(c, cmax));
->>>>>>> 510f16c3
+% >>>>>>> master
    else
       y = fluid.ads(c);
    end

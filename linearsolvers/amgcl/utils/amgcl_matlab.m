--- conflicted
+++ resolved
@@ -114,12 +114,7 @@
 
    SRC = {'amgcl_matlab.cpp'};
 
-<<<<<<< HEAD
-   %mrstModule add ad-core % Hack
-   [CXXFLAGS, LINK, LIBS] = setupMexOperatorBuildFlags('AMGCL_ASYNCSETUP');
-=======
    [CXXFLAGS, LINK, LIBS] = mrstDefaultMexFlags('AMGCL_ASYNCSETUP');
->>>>>>> c8bf7ed9
 
    buildmex(OPTS{:}, INCLUDE{:}, CXXFLAGS{:}, SRC{:}, LINK{:}, LIBS{:});
 

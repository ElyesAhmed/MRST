//
// include necessary system headers
//
#define _USE_MATH_DEFINES
#include <cmath>
#include <mex.h>
#include <array>
#include "matrix.h"


#include <iostream>
#include <amgcl/make_solver.hpp>
#include <amgcl/solver/runtime.hpp>

#include <amgcl/amg.hpp>
#include <amgcl/adapter/crs_tuple.hpp>
#include <amgcl/backend/block_crs.hpp>
#include <amgcl/adapter/zero_copy.hpp>
#include <amgcl/backend/builtin.hpp>
#include <amgcl/coarsening/runtime.hpp>
#include <amgcl/relaxation/runtime.hpp>
#include <amgcl/relaxation/as_preconditioner.hpp>
#include <string>
#include <chrono>
#include <amgcl/preconditioner/runtime.hpp>

#include <amgcl/preconditioner/cpr.hpp>
#include <amgcl/preconditioner/cpr_drs.hpp>
<<<<<<< HEAD
#include <boost/property_tree/json_parser.hpp>
=======

#include <boost/property_tree/ptree.hpp>
#include <boost/property_tree/json_parser.hpp>
#include <boost/preprocessor/seq/for_each.hpp>
#include <boost/range/iterator_range_core.hpp>

/* MEX interfaces */
#include "amgcl_mex_utils.cpp"

/* Block system support */
#ifndef AMGCL_BLOCK_SIZES
#  define AMGCL_BLOCK_SIZES (2)(3)
#endif

#ifndef SOLVER_BACKEND_BUILTIN
#  define SOLVER_BACKEND_BUILTIN
#endif
#include <amgcl/backend/builtin.hpp>
#include <amgcl/value_type/static_matrix.hpp>
#include <amgcl/adapter/block_matrix.hpp>
#include <amgcl/make_block_solver.hpp>
#include <amgcl/adapter/crs_tuple.hpp>
>>>>>>> 6f16dc41

typedef amgcl::backend::builtin<double> Backend;

void solve_cpr(int n, mwIndex * cols, mwIndex * rows, double * entries, const mxArray * pa,
        std::vector<double> b, std::vector<double> & x, double tolerance,
        int maxiter, int & iters, double & error){

    int block_size = mxGetScalar(mxGetField(pa, 0, "block_size"));
    int active_rows = mxGetScalar(mxGetField(pa, 0, "active_rows"));
    bool use_drs = mxGetScalar(mxGetField(pa, 0, "use_drs"));


    int relax_p_id = mxGetScalar(mxGetField(pa, 0, "relaxation"));
    int relax_s_id = mxGetScalar(mxGetField(pa, 0, "s_relaxation"));

    bool verbose = mxGetScalar(mxGetField(pa, 0, "verbose"));


    /***************************************
     * Start AMGCL-link and select options *
     ***************************************/

    typedef
    amgcl::amg<Backend, amgcl::runtime::coarsening::wrapper, amgcl::runtime::relaxation::wrapper>
        PPrecond;

    typedef
    amgcl::relaxation::as_preconditioner<Backend, amgcl::runtime::relaxation::wrapper>
            SPrecond;
    boost::property_tree::ptree prm;
    /* Set tolerance */
    prm.put("solver.tol", tolerance);
    if(maxiter > 0){
        prm.put("solver.maxiter", maxiter);
    }
    prm.put("precond.block_size", block_size);
    prm.put("precond.active_rows", active_rows);
    /* Select coarsening strategy */
    amg_opts c_opt;
    setCoarseningStructMex(c_opt, pa);
    setCoarseningAMGCL(prm, "precond.pprecond.", c_opt);

    /* Select relaxation strategy for pressure solver */
    relax_opts pr_opt;
    // pr_opt.relax_id = relax_p_id;
    setRelaxationStructMex(pr_opt, pa, "");
    setRelaxationAMGCL(prm, "precond.pprecond.relax.", pr_opt);
    /* Select relaxation strategy for second stage solver */
    relax_opts ps_opt;
    // ps_opt.relax_id = relax_s_id;
    setRelaxationStructMex(ps_opt, pa, "s_");
    setRelaxationAMGCL(prm, "precond.sprecond.", ps_opt);

    /* Select solver */
    solver_opts sol_opt;
    setSolverStructMex(sol_opt, pa);
    setSolverAMGCL(prm, "solver.", sol_opt);

    /***************************************
     *        Solve problem                *
     ***************************************/
    auto t1 = std::chrono::high_resolution_clock::now();
    const auto matrix = amgcl::adapter::zero_copy(n, &cols[0], &rows[0], &entries[0]);
    if(use_drs){
        double dd = mxGetScalar(mxGetField(pa, 0, "drs_eps_dd"));
        double ps = mxGetScalar(mxGetField(pa, 0, "drs_eps_ps"));
        prm.put("precond.eps_dd", dd);
        prm.put("precond.eps_ps", ps);

        mxArray * drs_weights_mx = mxGetField(pa, 0, "drs_row_weights");
        size_t drs_weights_n = mxGetM(drs_weights_mx);

        if(drs_weights_n>0){
            double * drs_weights = mxGetPr(drs_weights_mx);
            prm.put("precond.weights", drs_weights);
            prm.put("precond.weights_size", drs_weights_n);
        }
        if(verbose){
            std::cout << "Writing amgcl setup file to mrst_amgcl_cpr_drs_setup.json" << std::endl;
            std::ofstream file("mrst_amgcl_drs_setup.json");
            boost::property_tree::json_parser::write_json(file, prm);
        }
        amgcl::make_solver<
            amgcl::preconditioner::cpr_drs<PPrecond, SPrecond>,
            amgcl::runtime::solver::wrapper<Backend>
            > solve(matrix, prm);
        auto t2 = std::chrono::high_resolution_clock::now();

        if(verbose){
            std::cout << "CPR setup took "
                      << (double)std::chrono::duration_cast<std::chrono::milliseconds>(t2-t1).count()/1000.0
                      << " seconds\n";
        }
        std::tie(iters, error) = solve(b, x);

        if(verbose){
            std::cout << solve << std::endl;
        }
    }else{
         if(verbose){
            std::cout << "Writing amgcl setup file to mrst_amgcl_cpr_setup.json" << std::endl;
            std::ofstream file("mrst_amgcl_setup.json");
            boost::property_tree::json_parser::write_json(file, prm);
        }
        amgcl::make_solver<
            amgcl::preconditioner::cpr<PPrecond, SPrecond>,
            amgcl::runtime::solver::wrapper<Backend>
            > solve(matrix, prm);

        auto t2 = std::chrono::high_resolution_clock::now();
        if(verbose){
            std::cout << "CPR setup took "
                      << (double)std::chrono::duration_cast<std::chrono::milliseconds>(t2-t1).count()/1000.0
                      << " seconds\n";
        }
        std::tie(iters, error) = solve(b, x);

        if(verbose){
            std::cout << solve << std::endl;
        }
    }
}


#define AMGCL_BLOCK_SOLVER(z, data, B)                                           \
  case B:                                                                        \
  {                                                                              \
  Backend::params bprm;                                                          \
  typedef amgcl::backend::builtin<amgcl::static_matrix<double, B, B> > BBackend; \
  amgcl::make_block_solver<                                                      \
      amgcl::runtime::preconditioner<BBackend>,                                  \
      amgcl::runtime::solver::wrapper<BBackend>                                  \
  > solve(*matrix, prm, bprm);                                                   \
  auto t2 = std::chrono::high_resolution_clock::now();                           \
  if(verbose){                                                                   \
      std::cout << "Solver setup took "                                          \
                << (double)std::chrono::duration_cast<std::chrono::milliseconds>(t2-t1).count()/1000.0 \
                << " seconds\n";                                                 \
  }                                                                              \
  std::tie(iters, error) = solve(b, x);                                          \
  if(verbose){                                                                   \
      std::cout << solve << std::endl;                                           \
  }                                                                              \
} break;


void solve_regular(int n, const mwIndex * cols, mwIndex const * rows, const double * entries, const mxArray * pa,
        const std::vector<double> & b, std::vector<double> & x, double tolerance,
        int maxiter, int & iters, double & error){

    int relax_id = mxGetScalar(mxGetField(pa, 0, "relaxation"));
    bool verbose = mxGetScalar(mxGetField(pa, 0, "verbose"));
    int precond_id = mxGetScalar(mxGetField(pa, 0, "preconditioner"));
    std::string relaxParam;
    /***************************************
     * Start AMGCL-link and select options *
     ***************************************/
    typedef amgcl::backend::builtin<double> Backend;

    typedef
    amgcl::amg<Backend, amgcl::runtime::coarsening::wrapper, amgcl::runtime::relaxation::wrapper>
        PPrecond;

    typedef
    amgcl::relaxation::as_preconditioner<Backend, amgcl::runtime::relaxation::wrapper>
            SPrecond;

    boost::property_tree::ptree prm;
    /* Set tolerance */
    prm.put("solver.tol", tolerance);
    if(maxiter > 0){
        prm.put("solver.maxiter", maxiter);
    }
    switch(precond_id) {
        case 1:
            relaxParam = "precond.relax.";
            prm.put("precond.class", amgcl::runtime::precond_class::amg);
            break;
        case 2:
            relaxParam = "precond.";
            prm.put("precond.class", amgcl::runtime::precond_class::relaxation);
            break;
        case 3:
            relaxParam = "precond.relax.";
            prm.put("precond.class", amgcl::runtime::precond_class::dummy);
            break;
        default : mexErrMsgTxt("Unknown precond_id.");
    }

    if(precond_id == 1){
        /* Select coarsening strategy */
        amg_opts c_opt;
        setCoarseningStructMex(c_opt, pa);
        setCoarseningAMGCL(prm, "precond.", c_opt);
    }
    /* Select relaxation strategy for solver */
    relax_opts pr_opt;
    // pr_opt.relax_id = relax_id;
    setRelaxationStructMex(pr_opt, pa, "");
    setRelaxationAMGCL(prm, relaxParam, pr_opt);

    /* Select solver */
    solver_opts sol_opt;
    setSolverStructMex(sol_opt, pa);
    setSolverAMGCL(prm, "solver.", sol_opt);

    /***************************************
     *        Solve problem                *
     ***************************************/
    auto t1 = std::chrono::high_resolution_clock::now();
<<<<<<< HEAD
    if(verbose){
      std::cout << "Writing amgcl setup file to mrst_amgcl_cpr_setup.json" << std::endl;
      std::ofstream file("mrst_regular_setup.json");
      boost::property_tree::json_parser::write_json(file, prm);
    }
=======
    int block_size = mxGetScalar(mxGetField(pa, 0, "block_size"));
    const auto matrix = amgcl::adapter::zero_copy(n, &cols[0], &rows[0], &entries[0]);
    switch(block_size){
      case 0:
      case 1:
      {
        amgcl::make_solver<
            amgcl::runtime::preconditioner<Backend>,
            amgcl::runtime::solver::wrapper<Backend>
        > solve(* matrix, prm);
>>>>>>> 6f16dc41

        auto t2 = std::chrono::high_resolution_clock::now();
        if(verbose){
            std::cout << "Solver setup took "
                      << (double)std::chrono::duration_cast<std::chrono::milliseconds>(t2-t1).count()/1000.0
                      << " seconds\n";
        }
        std::tie(iters, error) = solve(b, x);

        if(verbose){
            std::cout << solve << std::endl;
        }
      } break;
#if defined(SOLVER_BACKEND_BUILTIN)
        BOOST_PP_SEQ_FOR_EACH(AMGCL_BLOCK_SOLVER, ~, AMGCL_BLOCK_SIZES)
#endif
    }
}

/* MEX gateway */

void mexFunction( int nlhs, mxArray *plhs[],
		  int nrhs, const mxArray *prhs[] )

{
    double *result;
    double *rhs;
    double *err;
    double *it_count;
    mwSize m,n,nnz;
    mwIndex * cols;
    mwIndex * rows;
    const mxArray * pa;

    double * entries;
    std::string relaxParam;
    std::string coarsenParam;

    if (nrhs != 6) {
	    mexErrMsgTxt("6 input arguments required.");
    } else if (nlhs > 3) {
	    mexErrMsgTxt("Wrong number of output arguments.");
    }

    m = mxGetM(prhs[0]);
    n = mxGetN(prhs[0]);
    int M = (int)m;

    if (!mxIsDouble(prhs[0]) || mxIsComplex(prhs[0]) ||  !mxIsSparse(prhs[0]) ) {
	    mexErrMsgTxt("Matrix should be a real sparse matrix.");
        return;
    }
    if (!mxIsDouble(prhs[1]) || mxIsComplex(prhs[1])) {
	    mexErrMsgTxt("Right hand side must be real double column vector.");
        return;
    }
    // main();
    plhs[0] = mxCreateDoubleMatrix(m, 1, mxREAL);
    plhs[1] = mxCreateDoubleMatrix(1, 1, mxREAL);
    plhs[2] = mxCreateDoubleMatrix(1, 1, mxREAL);

    result = mxGetPr(plhs[0]);
    err = mxGetPr(plhs[1]);
    it_count = mxGetPr(plhs[2]);

    cols    = mxGetJc(prhs[0]);
    rows    = mxGetIr(prhs[0]);
    entries = mxGetPr(prhs[0]);
    nnz  = mxGetNzmax(prhs[0]);
    rhs     = mxGetPr(prhs[1]);
    pa = prhs[2];
    double tolerance = mxGetScalar(prhs[3]);
    int maxiter = mxGetScalar(prhs[4]);
    int solver_strategy_id = mxGetScalar(prhs[5]);


    std::vector<double> b(n);
    for(int ix = 0; ix < n; ix++){
        b[ix] = rhs[ix];
    }
    int    iters;
    double error;
    std::vector<double> x(M, 0.0);
    switch(solver_strategy_id) {
        case 1:
            solve_regular(M, cols, rows, entries, pa, b, x, tolerance, maxiter, iters, error);
            break;
        case 2:
            solve_cpr(M, cols, rows, entries, pa, b, x, tolerance, maxiter, iters, error);
            break;
        default : mexErrMsgTxt("Unknown solver_strategy_id.");
    }

    for(int ix=0; ix < M; ix++){
        result[ix] = x[ix];
    }
    x.clear();
    b.clear();
    err[0] = error;
    it_count[0] = iters;
    return;
}<|MERGE_RESOLUTION|>--- conflicted
+++ resolved
@@ -26,9 +26,7 @@
 
 #include <amgcl/preconditioner/cpr.hpp>
 #include <amgcl/preconditioner/cpr_drs.hpp>
-<<<<<<< HEAD
 #include <boost/property_tree/json_parser.hpp>
-=======
 
 #include <boost/property_tree/ptree.hpp>
 #include <boost/property_tree/json_parser.hpp>
@@ -51,7 +49,6 @@
 #include <amgcl/adapter/block_matrix.hpp>
 #include <amgcl/make_block_solver.hpp>
 #include <amgcl/adapter/crs_tuple.hpp>
->>>>>>> 6f16dc41
 
 typedef amgcl::backend::builtin<double> Backend;
 
@@ -262,13 +259,11 @@
      *        Solve problem                *
      ***************************************/
     auto t1 = std::chrono::high_resolution_clock::now();
-<<<<<<< HEAD
     if(verbose){
       std::cout << "Writing amgcl setup file to mrst_amgcl_cpr_setup.json" << std::endl;
       std::ofstream file("mrst_regular_setup.json");
       boost::property_tree::json_parser::write_json(file, prm);
     }
-=======
     int block_size = mxGetScalar(mxGetField(pa, 0, "block_size"));
     const auto matrix = amgcl::adapter::zero_copy(n, &cols[0], &rows[0], &entries[0]);
     switch(block_size){
@@ -279,7 +274,6 @@
             amgcl::runtime::preconditioner<Backend>,
             amgcl::runtime::solver::wrapper<Backend>
         > solve(* matrix, prm);
->>>>>>> 6f16dc41
 
         auto t2 = std::chrono::high_resolution_clock::now();
         if(verbose){

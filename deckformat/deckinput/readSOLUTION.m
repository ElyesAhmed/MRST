--- conflicted
+++ resolved
@@ -101,16 +101,12 @@
                'MINVALUE', 'MULTIPLY'}
             sln = applyOperator(sln, fid, kw);
 
-<<<<<<< HEAD
-         case {'ECHO', 'NOECHO'}
-=======
           case 'THPRES'
             templ = {'NaN', 'NaN', 'NaN'};
             sln.(kw) = readDefaultedKW(fid, templ);
             sln.(kw) = cellfun(to_double, sln.(kw));
             
-         case {'ECHO', 'NOECHO'},
->>>>>>> 6ed18a7a
+         case {'ECHO', 'NOECHO'}
             kw = getEclipseKeyword(fid);
             continue;  % Ignore.  Not handled in MRST
 

classdef CompositeSamples < BaseSamples
    % Class for composite samples from a number of parent samples.
    %
    %
    % DESCRIPTION:
    %   This class is used within a MRSTEnsemble to organize composite
    %   stochastic samples that are made up of multiple samples, e.g., rock
    %   samples and oil-water contact samples
    %
    % EXAMPLE:
    % See `ensembleExampleDoubleSampleSets`
    %
    % SEE ALSO:
    %   `RockSamples`, `WellSamples`, `DeckSamples`, `MRSTExample`, `BaseQoI`
    
    properties
        parentSamples         % Cell array of samples making up the 
                              % composite sample
        tensorProduct = false % If false, the same seed is used to generate
                              % all parent samples. This requires that the
                              % parentSamples.num are equal. If true, use
                              % all combinations of all parent samples.
                              % Seed will be interpreted as a linear index
                              % into the multiindex space spanned by all
                              % possible tensor products of
                              % (1:n1) x (1:n2) x ... x (1:nm),
                              % where ni =parentSamples{i}.num
                              % It is up to the user to ensure that this 
                              % makes sense, e.g., that samples are 
                              % stochastically independent.
    end
    
    methods
        
        %-----------------------------------------------------------------%
        function samples = CompositeSamples(parentSamples, varargin)
            samples.parentSamples = parentSamples;
            samples = merge_options(samples, varargin{:});
            % Get number of samples
            num = samples.numParentSamples;
            if ~all(cellfun(@(samples) isempty(samples.generatorFn), samples.parentSamples))
                    samples.tensorProduct = false;
            end
            if samples.tensorProduct
                samples.num = prod(num);
            else
                % Seed will be interpreted as the combined sample from each
                % parent generated with the same seed
                assert(all(num == num(1)), ...
                    ['For non-tensor composite samples, all '            , ...
                     'parentSamples must have the same number of samples'])
                samples.num = num(1);
            end
            % Set generator function
            fn = @(problem, seed) compositeGeneratorFn(samples, problem, seed);
            samples.generatorFn = fn;
        end
        
        %-----------------------------------------------------------------%
        function problem = setSample(samples, sampleData, problem)
            % Set sample by looping through all parents
            for i = 1:samples.numParents
                data    = sampleData.([class(samples.parentSamples{i}), 'Data']);
                problem = samples.parentSamples{i}.setSample(data, problem);
            end
        end
        
        %-----------------------------------------------------------------%
        % Utilities for getting parentSample information
        %-----------------------------------------------------------------%
        
        %-----------------------------------------------------------------%
        function n = numParents(samples)
            n = numel(samples.parentSamples);
        end
        
        %-----------------------------------------------------------------%
        function n = numParentSamples(samples)
            n = cellfun(@(samples) samples.num, samples.parentSamples);
        end
        
        
      
    end
    
    
    
    methods(Access=protected)
        %-------------------------------------------------------------------------%
        function sampleData = compositeGeneratorFn(samples, problem, seed)
            % Function for getting a composite sample
            sampleData = struct();
            if samples.tensorProduct
                % Create tensor product mapping and find parentSeeds
                n      = num2cell(samples.numParentSamples);
                n      = cellfun(@(n) 1:n, n, 'UniformOutput', false);
                [n{:}] = ndgrid(n{:}); 
                n      = cellfun(@(n) n(:), n, 'UniformOutput', false);
                parentSeed = cellfun(@(n) n(seed), n);
            else
                % Parent seeds are equal to seed
                parentSeed = repmat(seed, samples.numParents, 1);
            end
            for i = 1:samples.numParents
                % Store parent sample data with field name [class, 'Data']
                parentData = samples.parentSamples{i}.getSample(parentSeed(i), problem);
                sampleData.([class(samples.parentSamples{i}), 'Data']) = parentData;
            end
        end
    end
end
<<<<<<< HEAD
=======

%{
Copyright 2009-2020 SINTEF Digital, Mathematics & Cybernetics.

This file is part of The MATLAB Reservoir Simulation Toolbox (MRST).

MRST is free software: you can redistribute it and/or modify
it under the terms of the GNU General Public License as published by
the Free Software Foundation, either version 3 of the License, or
(at your option) any later version.

MRST is distributed in the hope that it will be useful,
but WITHOUT ANY WARRANTY; without even the implied warranty of
MERCHANTABILITY or FITNESS FOR A PARTICULAR PURPOSE.  See the
GNU General Public License for more details.

You should have received a copy of the GNU General Public License
along with MRST.  If not, see <http://www.gnu.org/licenses/>.
%}
>>>>>>> c47d4c6a
<|MERGE_RESOLUTION|>--- conflicted
+++ resolved
@@ -109,8 +109,7 @@
         end
     end
 end
-<<<<<<< HEAD
-=======
+
 
 %{
 Copyright 2009-2020 SINTEF Digital, Mathematics & Cybernetics.
@@ -129,5 +128,4 @@
 
 You should have received a copy of the GNU General Public License
 along with MRST.  If not, see <http://www.gnu.org/licenses/>.
-%}
->>>>>>> c47d4c6a
+%}
--- conflicted
+++ resolved
@@ -585,16 +585,11 @@
             end
             fprintf(['Started %d new Matlab batch jobs. ', ...
                      'Waiting for simulations ...\n'    ], n);
-<<<<<<< HEAD
             if ismethod(ensemble, 'plotProgress')
                 %[varargout{1}, varargout{2}] = ensemble.plotProgress(range);
                 ensemble.plotProgress(range, ...
                                       opt.plotProgress, opt.plotIntermediateQoI, ...
                                       extraOpt{:});
-=======
-            if opt.plotProgress && ismethod(ensemble, 'plotProgress')
-                ensemble.plotProgress(range);
->>>>>>> 0c7fd37b
             end
             cellfun(@(job) delete(job), job); clear job;
         end

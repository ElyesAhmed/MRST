classdef WellQoI < BaseQoI
    % Class for extracting well related quantity of interests from
    % (an ensemble of) simulated problems.
    %
    % DESCRIPTION:
    %   This class is used within a MRSTEnsemble to extract, store, and 
    %   work with quantities of interest related to well solutions.
    %
    % SYNOPSIS
    %   qoi = WellQoI('wellNames', {'P1', 'P2'}, ...);
    %   qoi = WellQoI('wellIndices', [3 4], ...);
    %
    % PARAMETERS
    %   'wellNames' - Names of the wells that we are interested in
    %   'wellIndices' - Indices of the wells that we are interested in
    % 
    %    Either 'wellNames' or 'wellIndices' must be provided. If both are
    %    provided, 'wellIndices' is ignored.
    %
    % OPTIONAL PARAMETERS
    %   'fldname' - cell array of the well output fields that we are
    %               interested in. Valid values are well solution field
    %               names. Default: {'qOs'}
    %   'cumulative' - Quantity of interest is cumulative production data
    %                  per well. Default: false
    %   'total' - Quantity of interest is total production data (scalar per
    %             field and well). Default: false
    %   'combined' - Quantity of interest is combined production data over
    %                the given wells. Default: false
    %
    % 
    % SEE ALSO:
    %   `BaseQoI`, `ReservoirStateQoI`, `MRSTExample`, `BaseSamples`
    
    properties
        fldname      = {'qOs'} % Well output field names
        wellIndices            % Well indices
        wellNames              % Well names

        cumulative   = false % Cumulative production
        total        = false % Total production
<<<<<<< HEAD
        combined     = false % Combine all wells, or give per well values.
        timesteps
        
        historyMatchFromTimestep = 1 
=======
        combined     = false % Combine all wells, or give per well values
        
        dt % Timestep sizes
>>>>>>> 948c8b87
    end
    
    methods
        
        %-----------------------------------------------------------------%
        function qoi = WellQoI(varargin)
            qoi = qoi@BaseQoI();
            qoi = merge_options(qoi, varargin{:});
            % Check input
            assert(xor(isempty(qoi.wellIndices), isempty(qoi.wellNames)), ...
                'Please provide either well indices or well names');
        end
        
        %-----------------------------------------------------------------%
        function qoi = validateQoI(qoi, problem)
            % Check that the configs that are inserted to the constructor
            % makes sense for the base problem for the ensemble, and
            % updates remaining fields.
            %
            % SYNOPSIS:
            %   qoi = qoi.validateQoI(problem)
            %
            % PARAMETERS:
            %   problem - MRST problem that is representative for the
            %             (ensemble member) problems that will be used with
            %             this QoI instance. Especially, the well setups
            %             should be representative, as well as the
            %             production schedule.
            %
            % NOTE:
            %   When used in an MRSTEnsemble, this function is called by
            %   the ensemble constructor.
            
            qoi = validateQoI@BaseQoI(qoi, problem);
            % Either, we provide the indices of the chosen wells, or their
            % names. In either case, we find the other.
            names = {problem.SimulatorSetup.schedule.control(1).W.name};
            if ~isempty(qoi.wellNames)
                % Find well indices
                ix = cellfun(@(wn) find(strcmpi(wn, names)), ...
                                    qoi.wellNames, 'UniformOutput', false);
                % Verify that all wells exist in schedule
                found = ~cellfun(@isempty, ix);
                assert(all(found), 'Did not find well %s in schedule', ...
                                                qoi.wellNames{~found});
                % Assign well indices
                qoi.wellIndices = cell2mat(ix);
            elseif ~isempty(qoi.wellIndices)
                if strcmpi(qoi.wellIndices, ':')
                    % All wells requested
                    qoi.wellIndices = 1:numel(names);
                elseif islogical(qoi.wellIndices)
                    % Logical mask - find corresponding indices
                    qoi.wellIndices = find(qoi.wellIndices);
                end
                % Verify well indices
                assert(min(qoi.wellIndices) >= 1 && max(qoi.wellIndices) <= numel(names), ...
                    'Well indices must be in the range [1, numel(W)] = [1, %d]', numel(names));
                % Find well names
                qoi.wellNames = names(qoi.wellIndices);
            else
                % We should never get here
                error('Please provide either well names or well indices');
            end
            % Get timesteps
            qoi.dt = problem.SimulatorSetup.schedule.step.val;
        end
        
        %-----------------------------------------------------------------%
        function u = computeQoI(qoi, problem)
            % Reads the well solutions from the given problem and extract
            % the relevant data.
            %
            % SYNOPSIS:
            %   u = qoi.computeQoI(problem)
            %
            % PARAMETERS:
            %   problem - The specific problem for which to compute the QoI
            
            % Read well solutions
            wellSols = reshape(problem.OutputHandlers.wellSols(:), [], 1);
            % Organize as matrix with dimensions:
            % (numTimesteps, numWells, numFields)
            uMatrix = getWellOutput(wellSols, qoi.fldname, qoi.wellNames);
            
            % Compute total or cumulative if requested
            dtProblem = getTimestepsFromProblem(problem);
            if qoi.total
                uMatrix = sum(uMatrix.*dtProblem,1);
            elseif qoi.cumulative
                uMatrix = cumsum(uMatrix.*dtProblem,1);
            end
            % Compute combined output from all wells if requested
            if qoi.combined && numel(qoi.wellNames) > 1
                uMatrix = sum(uMatrix, 2);
            end
            
            % If we have a time series and the problem was simulated with
            % different timesteps than the base problem, interpolate well
            % output onto base problem timesteps
            if numel(qoi.dt) ~= numel(dtProblem) && ~qoi.total
                uMatrix = qoi.interpolateWellOutput(dtProblem, uMatrix);
            end
            
            % Organizing u as a cell array per well of cell array per field
            numFields = numel(qoi.fldname);
            numWells = numel(qoi.wellNames);
            if qoi.combined
                numWells = 1;
            end

            u = cell(numWells,1);
            [u{:}] = deal(cell(numFields,1));
            for w = 1:numWells
                for f = 1:numFields
                    u{w}{f} = uMatrix(:, w, f);
                end
            end

        end
        
        %-----------------------------------------------------------------%
        function plotQoI(qoi, ensemble, u, varargin) %#ok
            % Plot a single well QoI u in current figure.
            opt = struct('color'     , [0,0,0], ...
                         'alpha'     , 0.8    , ...
                         'isMean'    , true   , ...
                         'timescale' , day    , ...
                         'labels'    , true   , ...
                         'title'     , true   , ...
                         'cellNo'    , 1      , ...
                         'subCellNo' , 1      );
            [opt, extra] = merge_options(opt, varargin{:});
            
            color = opt.color; % Plot mean in distinct color
            if ~opt.isMean
                color = color.*(1-opt.alpha) + opt.alpha;
            end
            is_timeseries = true;
            if is_timeseries
                time = cumsum(qoi.dt)./opt.timescale;
                plot(time, u, 'color'    , color, ...
                              'lineWidth', 2    , ...
                               extra{:}         );
                xlim([time(1), time(end)]);
                box on, grid on
                if opt.title
                    if qoi.combined
                        title(sprintf('Combined produced %s', qoi.fldname{opt.subCellNo}));
                    else
                        title(sprintf('%s for well %s', qoi.fldname{opt.subCellNo}, qoi.wellNames{opt.cellNo}));
                    end
                end
                if opt.labels
                    xlabel(sprintf('Time (%s)', formatTime(opt.timescale)));
                    ylabel(sprintf('%s', qoi.fldname{opt.subCellNo}));
                end
            end
        end
        
        %-----------------------------------------------------------------%
        function h = figure(qoi, ensemble, varargin) %#ok
            % Create figure for plotting QoI
            h = figure(varargin{:});
        end
        
        %-----------------------------------------------------------------%
        function h = plotEnsembleWellQoI(qoi, ensemble, h, varargin)
            % Plots well properties for the ensemble and ensemble mean.
            % Creates one figure per field, and organizes results from each
            % well in a subplot.
            
            opt = struct('timescale', day);
            [opt, extra] = merge_options(opt, varargin{:});
            
            numQoIs = numel(qoi.ResultHandler.getValidIds());
            
            num_fields = numel(qoi.fldname);
            num_wells  = numel(qoi.wellNames);
            if qoi.combined
                num_wells = 1;
            end
            
            num_wells_horizontal = ceil(sqrt(num_wells));
            num_wells_vertical   = ceil(num_wells/num_wells_horizontal);
            
            [mean_qoi, qois] = qoi.computeMean();
            
            t = cumsum(qoi.dt)./opt.timescale;
            for fld = 1:num_fields
                if num_fields == 1
                    if isnan(h)
                        h = figure;
                    else
                        set(0, 'CurrentFigure', h), clf(h)
                    end
                else
                    h{fld} = figure;
                end
                for w = 1:num_wells
                    subplot(num_wells_horizontal, num_wells_vertical, w);
                    hold on
<<<<<<< HEAD
                    for i = 1:ensemble.num
                        plot(t, ensemble.qoi.ResultHandler{i}{1}(1:qoi.numTimesteps,w,fld),   'color', [1 1 1]*0.6);
                    end
                    plot(t, mean_qoi(1:qoi.numTimesteps, w, fld), 'color', 'red')
=======
                    for i = 1:numQoIs
                        plot(t, qois{i}{w}{fld}, 'color', [1 1 1]*0.6, extra{:});
                    end
                    plot(t, mean_qoi{w}{fld}, 'color', 'red', extra{:});
                    xlabel(sprintf('Time (%s)', formatTime(opt.timescale)));
                    ylabel(sprintf('%s', qoi.fldname{fld}))
>>>>>>> 948c8b87
                    title(strcat(qoi.fldname{fld}, " for well ", qoi.wellNames{w}));
                end
            end
            
        end
        
        
        %-----------------------------------------------------------------%
        function n = norm(qoi, u)
            if ~qoi.total
                n = cellfun(@(u) sum(u.*qoi.dt), u);
            else
                n = norm@BaseQoI(qoi, u);
            end
        end
        
<<<<<<< HEAD
        %-----------------------------------------------------------------%
        % Functions related to history matching
        %-----------------------------------------------------------------%
        
        function [obs, scaling] = getObservationAndScaling(qoi, varargin) 
            
            opt = struct('vectorize', true );
            [opt, extra] = merge_options(opt, varargin{:});
            
            obs = qoi.getObservationVector('vectorize', false);
            
            scaling = zeros(size(obs));
            numwells = size(obs,2);
            numfields = size(obs, 3);
            for w = 1:numwells
                for f = 1:numfields
                    scaling(:, w, f) = max(abs(obs(:, w, f)));
                end
            end
            
            if opt.vectorize
                obs = qoi2vector(obs);
                scaling = qoi2vector(scaling);
            end
    
        end
        
        %-----------------------------------------------------------------%
        function obs = getObservationVector(qoi, varargin)
            
            opt = struct('vectorize', true);
            [opt, extra] = merge_options(opt, varargin{:});
            
            % Check that the observation is valid
            assert(~isempty(qoi.observationResultHandler), ...
                'qoi.observationResultHandler is missing');
            assert(numel(qoi.observationResultHandler.getValidIds) > 0, ...
                'No available data in the observationResultHandler');
            
            obs = qoi.observationResultHandler{1};
            
            assert(size(obs,1) <= qoi.numTimesteps, ...
                'The observation has too few timesteps to match the QoI class');
            assert(size(obs,2) == numel(qoi.wellNames), ...
                'The observation does not match the number of wells in QoI');
            assert(size(obs,3) == numel(qoi.fldname), ...
                'The observation does not match the number of fldnames in QoI');
            
            obs = obs(qoi.historyMatchFromTimestep:qoi.numTimesteps, :, :);
            if opt.vectorize
                obs = qoi2vector(obs);
            end
        end
        
        %-----------------------------------------------------------------%
        function u = getQoIVector(qoi, seed)
            u = qoi.ResultHandler{seed}{1};
            u = u(qoi.historyMatchFromTimestep:qoi.numTimesteps, :, :);
            u = qoi2vector(u);
        end
            
        %-----------------------------------------------------------------%
        function R = getObservationErrorCov(qoi)
            
            assert(~isempty(qoi.observationCov), ...
                'qoi.observationCov is missing');
            
            % Check how observationCov matches the observation
            u = qoi.getObservationVector('vectorize', false);
            u_vec = qoi2vector(u);
            numObs = size(u_vec,1);
            
            if isscalar(qoi.observationCov)
                R = speye(numObs)*qoi.observationCov;
            
            elseif isvector(qoi.observationCov)
                rdiag = [];
            
                if numel(qoi.observationCov) == numel(qoi.fldnames)*numel(qoi.wellNames)
                    for w = 1:numel(qoi.wellNames)
                        for f = 1:numel(qoi.fldnames)
                            covindex = w*(numel(qoi.fldnames-1)) + f;
                            rdiag = [rdiag ; repmat(qoi.observationCov(covindex), [size(u,1), 1])];
                        end
                    end  
                elseif numel(qoi.observationCov) == numel(qoi.fldnames)
                    % Assume that there are different covariances for each
                    % fieldName
                    for w = 1:numel(qoi.wellNames)
                        for f = 1:numel(qoi.fldnames)
                            rdiag = [rdiag ; repmat(qoi.observationCov(f), [size(u,1), 1])];
                        end
                    end    
                elseif numel(qoi.observationCov) == numObs
                    rdiag = qoi.observationCov;
                end
                assert(numel(rdiag) == numObs, ...
                    'Wrong number of diagonal elements after mapping the vector in qoi.observationCov');
                R = sparse([1:numObs], [1:numObs], rdiag, numObs, numObs); 
                
            else % observationCov is matrix
                assert(all(size(qoi.observationCov) == [numObs, numObs]), ...
                    'The matrix in qoi.observationCov is of wrong size');
                R = qoi.observationCov;
            end
        end
        
    end % methods
    

=======
    end
    
    methods (Access = protected)
        
        %-----------------------------------------------------------------%
        function wellOutput = interpolateWellOutput(qoi, dtProblem, wellOutput)
            % If wellOutput is given with time intervals dtProblem, this
            % function can be used to give wellOutputs at the timesteps 
            % found in qoi.dt
            
            % Get base problem and current problem timestamps
            timeProblem = [0; cumsum(dtProblem)];
            timeBase    = [0; cumsum(qoi.dt)   ];
            % Compute overlap
            t   = bsxfun(@min, timeBase(2:end)  , timeProblem(2:end)'  );
            t0  = bsxfun(@max, timeBase(1:end-1), timeProblem(1:end-1)');
            psi = max(t - t0, 0)./qoi.dt;
            % Integrate
            wellOutput = psi*wellOutput;
        end     
    end
    
>>>>>>> 948c8b87
end

%-------------------------------------------------------------------------%
% Helpers
%-------------------------------------------------------------------------%
<<<<<<< HEAD
function u = qoi2vector(u)
    % For multiple fields and wells, this vectorization will result in
    % u = [ (well1, field1), (well1, field2), (well2, field1), (well2,
    % field2) ...]
    
    u = u(:);
end

=======

%-------------------------------------------------------------------------%
>>>>>>> 948c8b87
function dt = getTimestepsFromProblem(problem)
    reports = reshape(problem.OutputHandlers.reports(:), [], 1);
    dt = zeros(numel(reports),1);
    for i = 1:numel(reports)
        dtstep = 0;
        stepReports = reports{i}.StepReports;
        for j = 1:numel(stepReports)
            dtstep = dtstep + stepReports{j}.Timestep;
        end
        dt(i) = dtstep;
    end     
end

%-------------------------------------------------------------------------%
function str = formatTime(timescale)
    t   = [second, minute, day, year];
    str = {'Second', 'Minute', 'Day', 'Year'};
    [d, ix] = min(abs(t - timescale));
    if d == 0
        str = str{ix};
    else
        warning('Non-standard timescale, using ''Second''');
        str = str{1};
    end
end

%{
#COPYRIGHT#
%}<|MERGE_RESOLUTION|>--- conflicted
+++ resolved
@@ -39,16 +39,12 @@
 
         cumulative   = false % Cumulative production
         total        = false % Total production
-<<<<<<< HEAD
         combined     = false % Combine all wells, or give per well values.
-        timesteps
         
         historyMatchFromTimestep = 1 
-=======
-        combined     = false % Combine all wells, or give per well values
-        
+
         dt % Timestep sizes
->>>>>>> 948c8b87
+        % TODO: Property timestep is removed
     end
     
     methods
@@ -251,19 +247,12 @@
                 for w = 1:num_wells
                     subplot(num_wells_horizontal, num_wells_vertical, w);
                     hold on
-<<<<<<< HEAD
-                    for i = 1:ensemble.num
-                        plot(t, ensemble.qoi.ResultHandler{i}{1}(1:qoi.numTimesteps,w,fld),   'color', [1 1 1]*0.6);
-                    end
-                    plot(t, mean_qoi(1:qoi.numTimesteps, w, fld), 'color', 'red')
-=======
                     for i = 1:numQoIs
                         plot(t, qois{i}{w}{fld}, 'color', [1 1 1]*0.6, extra{:});
                     end
                     plot(t, mean_qoi{w}{fld}, 'color', 'red', extra{:});
                     xlabel(sprintf('Time (%s)', formatTime(opt.timescale)));
                     ylabel(sprintf('%s', qoi.fldname{fld}))
->>>>>>> 948c8b87
                     title(strcat(qoi.fldname{fld}, " for well ", qoi.wellNames{w}));
                 end
             end
@@ -280,7 +269,6 @@
             end
         end
         
-<<<<<<< HEAD
         %-----------------------------------------------------------------%
         % Functions related to history matching
         %-----------------------------------------------------------------%
@@ -390,9 +378,6 @@
         
     end % methods
     
-
-=======
-    end
     
     methods (Access = protected)
         
@@ -414,13 +399,11 @@
         end     
     end
     
->>>>>>> 948c8b87
 end
 
 %-------------------------------------------------------------------------%
 % Helpers
 %-------------------------------------------------------------------------%
-<<<<<<< HEAD
 function u = qoi2vector(u)
     % For multiple fields and wells, this vectorization will result in
     % u = [ (well1, field1), (well1, field2), (well2, field1), (well2,
@@ -429,10 +412,8 @@
     u = u(:);
 end
 
-=======
 
 %-------------------------------------------------------------------------%
->>>>>>> 948c8b87
 function dt = getTimestepsFromProblem(problem)
     reports = reshape(problem.OutputHandlers.reports(:), [], 1);
     dt = zeros(numel(reports),1);

--- conflicted
+++ resolved
@@ -193,9 +193,6 @@
         end
         
         %-----------------------------------------------------------------%
-<<<<<<< HEAD
-        function plotProgress(ensemble, range, plotProgress, plotProgressQoI, varargin)
-=======
         function flag = hasSimulationOutput(ensemble, range)
             flag = hasSimulationOutput@BaseEnsemble(ensemble, range);
             ids = ensemble.qoi.ResultHandler.getValidIds();
@@ -210,8 +207,7 @@
         end
         
         %-----------------------------------------------------------------%
-        function plotProgress(ensemble, range)
->>>>>>> 0c7fd37b
+         function plotProgress(ensemble, range, plotProgress, plotProgressQoI, varargin)
             % Utility function for showing the progress of simulating a
             % range of ensemble members. Only available for
             % 'simulationStrategy' = 'background'.
@@ -219,30 +215,22 @@
             n = 0;
             while true
                 progress = ensemble.getEnsembleMemberProgress(range);
-<<<<<<< HEAD
+                pause(0.05);
                 if plotProgress
                     ensemble.figures.progress = ...
                         plotEnsembleProgress(ensemble, progress, range, ensemble.figures.progress);
+                    drawnow();
                     if ensemble.qoi.ResultHandler.numelData > n && plotProgressQoI
-                        ensemble.figures.qoi = ensemble.qoi.plotEnsembleQoI(ensemble, ensemble.figures.qoi, varargin{:});
+                        ensemble.figures.qoi = ensemble.qoi.plotEnsembleQoI(ensemble, ensemble.figures.qoi);
                         n = ensemble.qoi.ResultHandler.numelData;
+                        drawnow();
                     end
-                    drawnow
-                end
-                if all(isinf(progress)), break; end
-=======
-                ensemble.figures.progress = ...
-                    plotEnsembleProgress(ensemble, progress, range, ensemble.figures.progress);
-                pause(0.05), drawnow();
-                if ensemble.qoi.ResultHandler.numelData > n
-                    ensemble.figures.qoi = ensemble.qoi.plotEnsembleQoI(ensemble, ensemble.figures.qoi);
-                    n = ensemble.qoi.ResultHandler.numelData;
-                    pause(0.05), drawnow();
                 end
                 if all(isinf(progress) | isnan(progress)), break; end
->>>>>>> 0c7fd37b
-            end
-        end
+            end
+        end
+        
+ 
         
         %-----------------------------------------------------------------%
         function h = plotQoI(ensemble, varargin)

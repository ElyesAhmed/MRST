--- conflicted
+++ resolved
@@ -119,15 +119,7 @@
             end
             % Set up directory
             if isempty(ensemble.directory)
-<<<<<<< HEAD
                 ensemble.directory = ensemble.getDefaultPath();
-            end
-            if ensemble.deleteOldResults && exist(ensemble.directory, 'dir')
-                rmdir(ensemble.directory, 's');
-=======
-                ensemble.directory = fullfile(mrstOutputDirectory(), ...
-                                              'ensemble', ensemble.setup.name);
->>>>>>> 948c8b87
             end
             % Set samples
             ensemble.samples = samples;
@@ -210,12 +202,11 @@
         function dataPath = getDataPath(ensemble)
             dataPath = ensemble.directory();
         end
-<<<<<<< HEAD
               
         %-----------------------------------------------------------------%
         function defaultPath = getDefaultPath(ensemble)
             defaultPath = fullfile(mrstOutputDirectory(), 'ensemble', ensemble.setup.name);
-=======
+        end
         
         %-----------------------------------------------------------------%
         function h = plotQoI(ensemble, varargin)
@@ -230,7 +221,6 @@
             opt = struct('h', []);
             [opt, extra] = merge_options(opt, varargin{:});
             h = ensemble.qoi.plotEnsembleQoI(ensemble, opt.h, extra{:});
->>>>>>> 948c8b87
         end
         
         %-----------------------------------------------------------------%

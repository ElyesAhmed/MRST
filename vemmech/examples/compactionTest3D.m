%% Compaction test case 3D
% 
% Boundary conditions: rolling condition on left-hand side
%
%
% Possibility to include a top load.
%
% Homogeneous medium, analytical solution, irregular grid

%% Load required modules

mrstModule add vemmech


%% Define parameters

opt = struct('grid_type' , 'triangle', ...
             'disturb'   , 0.0, ...     % parameter for  grid distortion
             'E'         , 0.3*1e9, ... % Young's modulus
             'nu'        , 0.4, ...     % Poison's ratio
             'islinear'  , false);
opt.L            = [15 15 3];
opt.islinear     = false; % if true, the boundary condition is a given linear
                          % displacement, see function makeCompactionTest.
% Two different methods are implemented to compute the loading term, see
% paper [Andersen et al: http://arxiv.org/abs/1606.09508v1].
opt.force_method = 'dual_grad_type';
opt.hanging      = false;
opt.free_top     = true;  % If true, the nodes at the top can move freely (no
                          % boundary condition given there)
<<<<<<< HEAD
opt.triangulate  = false;  % Triangulate some faces
opt.vertical     = true; % Only relevant for norne test case (straightens up
                          % the pillars, see paper )
=======
opt.triangulate  = true;  % Triangulate some faces
opt.vertical     = false; % Only relevant for norne test case (straightens up
                          % the pillars, see paper [Andersen et al: http://arxiv.org/abs/1606.09508v1])
>>>>>>> ad4d5190
opt.gravity_load = true;  % Use gravity load
opt.top_load     = true;  % Use force applied at the top
opt.gtol         = 0.1e-1; % Grid tolerance parameter (used when calling
                           % processGRDECL, see documentation there)
opt.ref          = 10;     % Refinement parameter, only used for Norne
opt.flipgrid     = false;  % Rotate the grid (z->x, x->y, y->z) (see paper [Andersen et al: http://arxiv.org/abs/1606.09508v1])

grid_case_number = input(['Choose a grid (type corresponding number): box [1], ' ...
                    'sbed [2], Norne [3]\n']);
switch grid_case_number
  case 1
    grid_case = 'box';
    opt.cartDims     = [[1 1]*3 10]; % set the Cartesian dimension for the box case
  case 2
    grid_case = 'sbed';
  case 3
    grid_case = 'norne';
  otherwise
    error('Choose grid case by typing number between 1 and 3.');
end


%% Construct grid

G = complex3DGrid(opt, grid_case);
if (opt.flipgrid)
    G = flipGrid(G);
end
G = createAugmentedGrid(G);
G = computeGeometry(G);

figure()
clf;
plotGrid(G);


%% Setup loads
if(strcmp(grid_case,'norne'))
    %only rolling in vertical direction this is need since norne has
    %irregular sides and the code do not have genneral implementation of
    %rolling condition at this point
    [el_bc, load] = makeCompactionTest(G, opt, 'rolling_vertical', true)
else
    [el_bc, load] = makeCompactionTest(G, opt);
end


%% Define rock parameters
Ev     = repmat(opt.E, G.cells.num, 1);
nuv    = repmat(opt.nu, G.cells.num, 1);
C      = Enu2C(Ev, nuv, G);

%% Assemble and solve the system

bbsize = 30000-(G.griddim-2)*20000;
lsolve = @mldivide;
fprintf('running ... ');
uu = VEM_linElast(G, C, el_bc, load, 'linsolve', lsolve, 'blocksize', bbsize, ...
                  'force_method', opt.force_method);
fprintf('done!\n');

%% Assemble divergence operator
% There exists a 
div = VEM_div(G);

%% Plotting

figure();
clf;
plotNodeDataDeformed(G, uu(:, 3), uu);cb = colorbar;view(3)
cdiv = div*reshape(uu', [], 1);
axis off

%% Compute  the analytical solution

ff = abs(el_bc.force_bc.force(1, 3));
start = max(G.faces.centroids(:, 3));
top = min(G.faces.centroids(:, 3));
[lambda, mu] = ENu2LMu_3D(opt.E, opt.nu);
ana = @(z) ff*(z-start)./(C(1, 1))+double(opt.gravity_load)*10*300*((z).^2-(start).^2)/C(1, 1);
ana = @(z) ff*(z-start)./(C(1, 1))-double(opt.gravity_load)*50*300*((top-start).^2 - (z-top).^2)/C(1, 1);
divana = @(z) (ff./C(1, 1))-double(opt.gravity_load)*50*300*(-2*(z-top))/C(1, 1);

%% Comparison plots

z = G.nodes.coords(:, 3);
z(abs(ana(z))<max(abs(ana(z)))*1e-2) = nan;
zl = unique(z);
figure(),
subplot(4, 1, 1)
plot(z, uu(:, 3), '*', zl, ana(zl))
subplot(4, 1, 2)
err = (uu(:, 3)-ana(z))./abs(ana(z));
plot(z, err, '*')
subplot(4, 1, 3)
div = VEM_div(G);
plot(G.cells.centroids(:, 3), div*reshape(uu', [], 1)./G.cells.volumes, '*');
subplot(4, 1, 4)
div = VEM_div(G);
zc = G.cells.centroids(:, 3);
diverr = (div*reshape(uu', [], 1)./G.cells.volumes-divana(zc))./abs(divana(zc));
plot(zc, diverr, '*');<|MERGE_RESOLUTION|>--- conflicted
+++ resolved
@@ -28,15 +28,9 @@
 opt.hanging      = false;
 opt.free_top     = true;  % If true, the nodes at the top can move freely (no
                           % boundary condition given there)
-<<<<<<< HEAD
 opt.triangulate  = false;  % Triangulate some faces
 opt.vertical     = true; % Only relevant for norne test case (straightens up
-                          % the pillars, see paper )
-=======
-opt.triangulate  = true;  % Triangulate some faces
-opt.vertical     = false; % Only relevant for norne test case (straightens up
                           % the pillars, see paper [Andersen et al: http://arxiv.org/abs/1606.09508v1])
->>>>>>> ad4d5190
 opt.gravity_load = true;  % Use gravity load
 opt.top_load     = true;  % Use force applied at the top
 opt.gtol         = 0.1e-1; % Grid tolerance parameter (used when calling

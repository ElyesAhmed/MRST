--- conflicted
+++ resolved
@@ -8,11 +8,7 @@
              'islinear'  , false);      % Poison's ratio
 opt.L            = [15 15 3];
 opt.islinear     = false;
-<<<<<<< HEAD
 opt.force_method = 'dual_grad_type';
-=======
-opt.force_method = 'node_force';
->>>>>>> bcde8233
 opt.hanging      = false;
 opt.free_top     = true;
 opt.use_pressure = false;
@@ -26,11 +22,7 @@
 opt.cartDims     = [[1 1]*3 10];
 opt.flipgrid     = false;
 
-<<<<<<< HEAD
-grid_case = 'box'; % Other choices: 'grdecl' 'sbed' 'norne' 'model3'
-=======
-grid_case = 'box'; % Other choices: 'grdecl' 'norne' 
->>>>>>> bcde8233
+grid_case = 'box'; % Other choices: 'grdecl' 'sbed' 'norne'
 
 %% Construct grid
 

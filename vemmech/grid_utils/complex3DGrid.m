--- conflicted
+++ resolved
@@ -6,6 +6,7 @@
 %  Example:
 %    G=complex3DGrid(struct('vertical',true,'triangulate',false,'ref',1,'gtol',1e-3),'norne');plotGrid(G)
 %
+
     G_org = [];
     switch grid_case
 
@@ -45,7 +46,6 @@
         plotGrid(G);
 
       case 'norne'
-<<<<<<< HEAD
           if ~ (makeNorneSubsetAvailable() && makeNorneGRDECL()),
               error('Unable to obtain simulation model subset');
           end
@@ -54,42 +54,7 @@
           grdecl = readGRDECL(grdecl);
           usys   = getUnitSystem('METRIC');
           grdecl = convertInputUnits(grdecl, usys);
-          % Load the grid for the Norne model as eclipse input
-          %grdecl = readGRDECL(fullfile(getDatasetPath('BedModel2'), ...
-          %                             'BedModel2.grdecl'));
-          %grdecl = convertInputUnits(grdecl, getUnitSystem('METRIC'));
-          grdecl = cutGrdecl(grdecl, [10 25;35 55;1 22]);
-          if(opt.vertical)
-              grdecl_org = verticalGrdecl(grdecl);
-          else
-              grdecl_org = grdecl;
-          end
-          G_org = processGRDECL(grdecl_org);
-          if(opt.triangulate)
-              faces = unique(G_org.cells.faces(any(bsxfun(@eq, G_org.cells.faces(:, 2), [5, 6]), 2), 1));
-              G_org = triangulateFaces(G_org, faces');
-          end
-          grdecl = padGrdecl(grdecl, [true, true, true], [60 50;40 40;10 10]*3, 'relative', true);
-          if(opt.vertical)
-              grdecl = verticalGrdecl(grdecl);
-          end
-          grdecl = refineGrdeclLayers(grdecl, [1 1], opt.ref);
-          grdecl = refineGrdeclLayers(grdecl, [grdecl.cartDims(3) grdecl.cartDims(3)], opt.ref);
-          G = processGRDECL(grdecl, 'Tolerance', opt.gtol);
-          G = computeGeometry(G);
-          if(opt.triangulate)
-              faces = unique(G.cells.faces(any(bsxfun(@eq, G.cells.faces(:, 2), [5, 6]), 2), 1));
-              G = triangulateFaces(G, faces');
-          end
-          figure();
-          clf;
-          plotGrid(G);
-=======
-        % Load the grid for the Norne model as eclipse input
-        grdecl = readGRDECL(fullfile(getDatasetPath('BedModel2'), ...
-                                     'BedModel2.grdecl'));
-        grdecl = convertInputUnits(grdecl, getUnitSystem('METRIC'));
-        grdecl = cutGrdecl(grdecl, [10 25;35 55;1 22]);
+  
         if (opt.vertical)
             grdecl_org = verticalGrdecl(grdecl);
         else
@@ -115,7 +80,6 @@
         figure();
         clf;
         plotGrid(G);
->>>>>>> 6511a940
 
       otherwise
         error();

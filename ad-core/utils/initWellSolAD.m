--- conflicted
+++ resolved
@@ -86,14 +86,13 @@
 	 [ws(:).qWPoly] = deal(0);
 end
 
-<<<<<<< HEAD
 if isprop(model, 'surfactant') && model.surfactant % surfactant model
 	 [ws(:).qWSft] = deal(0);
-=======
+end
+
 if isprop(model, 'compositionalFluid') % Compositional model
      ncomp = model.compositionalFluid.getNumberOfComponents();
 	 [ws(:).components] = deal(zeros(1, ncomp));
->>>>>>> bb296bce
 end
 
 % just initialize fields that are not assigned in assignFromSchedule

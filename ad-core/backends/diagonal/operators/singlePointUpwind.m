function v = singlePointUpwind(flag, N, v, useMex)
    % Single-point upwind for the NewAD library
    vD = double(v);
    if useMex
        value = mexSinglePointUpwindVal(vD, N, flag);
    else
        cells = N(:, 2);
        cells(flag) = N(flag, 1);
        value = vD(cells, :);
    end
    if isa(v, 'NewAD')
        M = [];
        DS = [];
        v.val = value;
        for jacNo = 1:numel(v.jac)
            [v.jac{jacNo}, M, DS] = upwindJac(v.jac{jacNo}, flag, N, M, DS, useMex);
        end
    else
        v = value;
    end
end

function [jac, M, DS] = upwindJac(jac, flag, N, M, DS, useMex)
    if issparse(jac)
        if any(jac(:))
            if isempty(M)
                nf = size(N, 1);
                nc = max(max(N));
                upCell = flag.*N(:, 1) + ~flag.*N(:, 2);
                M = sparse((1:nf)', upCell, 1, nf, nc);
            end
            jac = M*jac;
        else
            jac = sparse([], [], [], size(N, 1), matrixDims(jac, 2));
        end
    else
        if jac.isZero
            jac = jac.toZero(size(N, 1));
        else
            if useMex
                diagonal = mexSinglePointUpwindDiagonalJac(jac.diagonal, N, flag);
            elseif 1
                nf = size(N, 1);
                diagonal = zeros(2*nf, size(jac.diagonal, 2));
                diagonal(flag, :) = jac.diagonal(N(flag, 1), :);
                
                notFlag = ~flag;
                flag2 = [false(nf, 1); notFlag];
                diagonal(flag2, :) = jac.diagonal(N(notFlag, 2), :);
                jac.diagonal = diagonal;
            else
<<<<<<< HEAD
                diagonal = bsxfun(@times, jac.diagonal(N, :), [flag; ~flag]);
=======
                map = jac.subset(N);
                if size(N, 1) == 1
                    map = map';
                end
>>>>>>> 8ee853b7
            end

            if isempty(DS)
                jac = DiagonalSubset(diagonal, jac.dim, N, [], jac.subset);
                DS = jac;
            else
                DS.diagonal = diagonal;
                DS.map = N;
                DS.dim = jac.dim;
                DS.parentSubset = jac.subset;
                jac = DS;
            end
        end
    end

end<|MERGE_RESOLUTION|>--- conflicted
+++ resolved
@@ -43,20 +43,13 @@
                 nf = size(N, 1);
                 diagonal = zeros(2*nf, size(jac.diagonal, 2));
                 diagonal(flag, :) = jac.diagonal(N(flag, 1), :);
-                
+
                 notFlag = ~flag;
                 flag2 = [false(nf, 1); notFlag];
                 diagonal(flag2, :) = jac.diagonal(N(notFlag, 2), :);
                 jac.diagonal = diagonal;
             else
-<<<<<<< HEAD
                 diagonal = bsxfun(@times, jac.diagonal(N, :), [flag; ~flag]);
-=======
-                map = jac.subset(N);
-                if size(N, 1) == 1
-                    map = map';
-                end
->>>>>>> 8ee853b7
             end
 
             if isempty(DS)

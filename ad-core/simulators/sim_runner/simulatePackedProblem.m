--- conflicted
+++ resolved
@@ -63,12 +63,9 @@
     np = numel(problems);
     opt = struct('checkTooMany',    true, ...
                  'continueOnError', np > 1, ...
-<<<<<<< HEAD
+ 		  'plot',            false, ...
                  'OutputMinisteps', false,...
                  'OutputMinistepsWells', true,...
-=======
-                 'plot',            false, ...
->>>>>>> d557c5dd
                  'restartStep',     nan);
     opt = merge_options(opt, varargin{:});
 
@@ -149,8 +146,6 @@
                 simulateScheduleAD(state0, model, schedule, 'nonlinearsolver', nls,...
                                                             'restartStep', restartStep,...
                                                             'OutputHandler', state_handler, ...
-                                                            'OutputMinisteps',opt.OutputMinisteps,...
-                                                            'OutputMinistepsWells',opt.OutputMinistepsWells,...
                                                             'WellOutputHandler', wellSol_handler, ...
                                                             'ReportHandler', report_handler, ...
                                                             problem.SimulatorSetup.ExtraArguments{:});

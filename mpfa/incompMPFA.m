function state = incompMPFA(state, g, T, fluid, varargin)
%Solve incompressible flow problem (fluxes/pressures) using MPFA-O method.
%
% SYNOPSIS:
%   state = incompMPFA(state, G, T, fluid)
%   state = incompMPFA(state, G, T, fluid, 'pn1', pv1, ...)
%
% DESCRIPTION:
%   This function assembles and solves a (block) system of linear equations
%   defining interface fluxes and cell pressures at the next time step in a
%   sequential splitting scheme for the reservoir simulation problem
%   defined by Darcy's law and a given set of external influences (wells,
%   sources, and boundary conditions).
%
%   This function uses a multi-point flux approximation (MPFA) method with
%   minimal memory consumption within the constraints of operating on a
%   fully unstructured polyhedral grid structure.
%
% REQUIRED PARAMETERS:
%   state  - Reservoir and well solution structure either properly
%            initialized from functions 'initResSol' and 'initWellSol'
%            respectively, or the results from a previous call to function
%            'incompMPFA' and, possibly, a transport solver such as
%            function 'implicitTransport'.
%
%   G, T   - Grid and half-transmissibilities as computed by the function
%            'computeMultiPointTrans'.
%
%   fluid  - Fluid object as defined by function 'initSimpleFluid'.
%
% OPTIONAL PARAMETERS:
%   W      - Well structure as defined by functions 'addWell' and
%            'assembleWellSystem'.  May be empty (i.e., W = struct([]))
%            which is interpreted as a model without any wells.
%
%   bc     - Boundary condition structure as defined by function 'addBC'.
%            This structure accounts for all external boundary conditions to
%            the reservoir flow.  May be empty (i.e., bc = struct([])) which
%            is interpreted as all external no-flow (homogeneous Neumann)
%            conditions.
%
%   src    - Explicit source contributions as defined by function
%            'addSource'.  May be empty (i.e., src = struct([])) which is
%            interpreted as a reservoir model without explicit sources.
%
%   LinSolve     - Handle to linear system solver software to which the
%                  fully assembled system of linear equations will be
%                  passed.  Assumed to support the syntax
%
%                        x = LinSolve(A, b)
%
%                  in order to solve a system Ax=b of linear equations.
%                  Default value: LinSolve = @mldivide (backslash).
%
%   MatrixOutput - Whether or not to return the final system matrix 'A' to
%                  the caller of function 'incompMPFA'.
%                  Logical.  Default value: MatrixOutput = FALSE.
%
%   Verbose      - Whether or not to time portions of and emit informational
%                  messages throughout the computational process.
%                  Logical.  Default value dependent on global verbose
%                  setting in function 'mrstVerbose'.
%
% RETURNS:
%   xr - Reservoir solution structure with new values for the fields:
%          - pressure     -- Pressure values for all cells in the
%                            discretised reservoir model, 'G'.
%          - boundaryPressure --
%                            Pressure values for all boundary interfaces in
%                            the discretised reservoir model, 'G'.
%          - flux         -- Flux across global interfaces corresponding to
%                            the rows of 'G.faces.neighbors'.
%          - A            -- System matrix.  Only returned if specifically
%                            requested by setting option 'MatrixOutput'.
%
%   xw - Well solution structure array, one element for each well in the
%        model, with new values for the fields:
%           - flux     -- Perforation fluxes through all perforations for
%                         corresponding well.  The fluxes are interpreted
%                         as injection fluxes, meaning positive values
%                         correspond to injection into reservoir while
%                         negative values mean production/extraction out of
%                         reservoir.
%           - pressure -- Well pressure.
%
% NOTE:
%   If there are no external influences, i.e., if all of the structures
%   'W', 'bc', and 'src' are empty and there are no effects of gravity,
%   then the input values 'xr' and 'xw' are returned unchanged and a
%   warning is printed in the command window. This warning is printed with
%   message ID
%
%           'incompMPFA:DrivingForce:Missing'
%
% EXAMPLE:
%    G   = computeGeometry(cartGrid([3,3,5]));
%    f   = initSingleFluid('mu' ,    1*centi*poise     , ...
%                          'rho', 1014*kilogram/meter^3);
%    rock.perm = rand(G.cells.num, 1)*darcy()/100;
%    bc  = pside([], G, 'LEFT', 2);
%    src = addSource([], 1, 1);
%    W   = verticalWell([], G, rock, 1, G.cartDims(2), ...
%                       (1:G.cartDims(3)), 'Type', 'rate', 'Val', 1/day(), ...
%                       'InnerProduct', 'ip_tpf');
%    W   = verticalWell(W, G, rock, G.cartDims(1),   G.cartDims(2), ...
%                       (1:G.cartDims(3)), 'Type', 'bhp', ...
%                       'Val',  1*barsa(), 'InnerProduct', 'ip_tpf');
%    T   = computeMultiPointTrans(G, rock);
%
%    state = initState(G, W, 100*barsa);
%    state = incompMPFA(state, G, T, f, 'bc', bc, 'src', src, ...
%                       'W', W, 'MatrixOutput',true);
%
%    plotCellData(G, xr.pressure);
%
% SEE ALSO:
%   `computeMultiPointTrans`, `addBC`, `addSource`, `addWell`, `initSingleFluid`,
%   `initResSol`, `initWellSol`, `mrstVerbose`.

%{
Copyright 2009-2019 SINTEF Digital, Mathematics & Cybernetics.

This file is part of The MATLAB Reservoir Simulation Toolbox (MRST).

MRST is free software: you can redistribute it and/or modify
it under the terms of the GNU General Public License as published by
the Free Software Foundation, either version 3 of the License, or
(at your option) any later version.

MRST is distributed in the hope that it will be useful,
but WITHOUT ANY WARRANTY; without even the implied warranty of
MERCHANTABILITY or FITNESS FOR A PARTICULAR PURPOSE.  See the
GNU General Public License for more details.

You should have received a copy of the GNU General Public License
along with MRST.  If not, see <http://www.gnu.org/licenses/>.
%}


% Written by Jostein R. Natvig, SINTEF ICT, 2009.

    opt = struct('bc', [], 'src', [], 'wells', [],...
                 'W', [], ...
                 'LinSolve', @mldivide,...
                 'MatrixOutput', false,...
                 'Verbose', mrstVerbose); 
    opt = merge_options(opt, varargin{:});
    opt = treatLegacyForceOptions(opt);

    g_vec = gravity(); 
    no_grav =~ (norm(g_vec) > 0); % (1 : size(g.nodes.coords, 2))) > 0); 
    if all([isempty(opt.bc),...
            isempty(opt.src),...
            isempty(opt.wells), no_grav])
        warning(id('DrivingForce:Missing'),...
                ['No external driving forces present in model -- ',...
                 'state remains unchanged.\n']); 
    end
    
    nc = g.cells.num; 
    nw = length(opt.wells); 

    [mob, totmob, omega, rho] = dynamic_quantities(state, fluid); 

    % Needed after introduction of gravity
    TT = T; 
    totFace_mob = ...
        1 ./ accumarray(g.cells.faces(:, 1), 1 ./ totmob(rldecode([1:g.cells.num]', diff(g.cells.facePos)))); 
    b = any(g.faces.neighbors == 0, 2); 
    totFace_mob(~b) = totFace_mob(~b); 
    n = size(TT.d1, 1); 
    tothface_mob_mat = sparse(1:n, 1:n, TT.d1 * totFace_mob); 
    % Tg = Tg * totmob_mat; 

    % Boundary conditions and source terms.
    % Note: Function 'computeRHS' is a modified version of function
    % 'computePressureRHS' which was originally written to support the
    % hybrid mimetic method.
    [~, gg, hh, ~, dF, ~] = computePressureRHS(g, omega, opt.bc, opt.src); 
    
    if any(~dF)
        % Account for each face being subdivided
        hh(~dF) = hh(~dF) ./ TT.counts(~dF); 
    end
    % add gravity contribution for each mpfa half face
    grav = -omega(TT.cno) .* (TT.R * reshape(g_vec(1:g.griddim), [], 1)); 
    
    b = any(g.faces.neighbors == 0, 2); 
    cf_mtrans = TT.cf_trans; 
    % Define div operaor form mpfa sides to cell values in addtion to the fluxes
    % out of boundary.  e_div = [TT.C,- TT.D(:, sb)]' * TT.Do;
    e_div = TT.e_div; 
    % Multiply fluxes with harmonic mean of mobility in order to avoid for
    % re-asssembly. For coupled reservoir simulation the value of
    % the sum of upwind mobility should be used.
    A = e_div * tothface_mob_mat * cf_mtrans; 
    dghf = TT.cf_trans_g * grav; 
    rhs_g = e_div * tothface_mob_mat * dghf; 
    
    hh_tmp = TT.d1 * hh; 
    rhs = [gg;- hh_tmp(TT.sb)]; 
    rhs = rhs + rhs_g; 
    % Dirichlet condition. If there are Dirichlet conditions, move contribution to
    % rhs.  Replace equations for the unknowns by speye( * ) * x(dF) = dC.

    factor = A(1, 1); 
    assert (factor > 0)
    if any(dF)
        dF_tmp = TT.d1(TT.sb, :) * dF; 
        ind = [false(g.cells.num, 1); dF_tmp>0]; 
        is_press = strcmpi('pressure', opt.bc.type); 
        face = opt.bc.face (is_press); 
        bcval = opt.bc.value (is_press); 
        dC_tmp = TT.d1(TT.sb, face) * bcval; 
        rhs = rhs - A(:, g.cells.num + 1:end) * dC_tmp; 
        rhs(ind) = factor * dC_tmp(dF_tmp>0); 
        A(ind, :) = 0; 
        A(:, ind) = 0; 
        A(ind, ind) = factor * speye(sum(ind)); 
    end
    nnp = length(rhs); 
    rhs = [rhs; zeros(nw, 1)]; 

    %%%%%%%%%%%%%%%%%%% 
    % add well equations
    C = cell (nnp, 1); 
    D = zeros(nnp, 1); 
    W = opt.wells; 
    d = zeros(g.cells.num, 1); 
    for k = 1 : nw
        wc = W(k).cells; 
        nwc = numel(wc); 
        w = k + nnp; 

        wi = W(k).WI .* totmob(wc); 

        dp = computeIncompWellPressureDrop(W(k), mob, rho, norm(gravity)); 
        d   (wc) = d   (wc) + wi; 
        state.wellSol(k).cdp = dp; 
        if strcmpi(W(k).type, 'bhp')
            ww = max(wi); 
            rhs (w) = rhs (w) + ww * W(k).val; 
            rhs (wc) = rhs (wc) + wi .* (W(k).val + dp); 
            C{k} = -sparse(1, nnp); 
            D(k) = ww; 

        elseif strcmpi(W(k).type, 'rate')
            rhs (w) = rhs (w) + W(k).val; 
            rhs (wc) = rhs (wc) + wi .* dp; 

            C{k} = -sparse(ones(nwc, 1), wc, wi, 1, nnp); 
            D(k) = sum(wi); 

            rhs (w) = rhs (w) - wi.' * dp; 

        else
            error('Unsupported well type.'); 
        end
    end

    C = vertcat(C{:}); 
    D = spdiags(D, 0, nw, nw); 
    A = [A, C'; C D]; 
    A = A + sparse(1:nc, 1:nc, d, size(A, 1), size(A, 2)); 

    if ~any(dF) && (isempty(W) || ~any(strcmpi({W.type }, 'bhp')))
        A(1) = 2*A(1); 
    end
    ticif(opt.Verbose); 
    p = opt.LinSolve(A, rhs); 

    tocif(opt.Verbose); 

    % --------------------------------------------------------------------- 
    dispif(opt.Verbose, 'Computing fluxes, face pressures etc...\t\t'); 
    ticif (opt.Verbose); 
    state.pressure(1 : nc) = p(1 : nc); 
    % Reconstruct face pressures and fluxes.
    b = any(g.faces.neighbors == 0, 2); 
    state.flux = TT.d1' * (tothface_mob_mat * cf_mtrans * p(1:nnp) - tothface_mob_mat * dghf); % 
    state.flux(~b) = state.flux(~b) / 2; 
    state.boundaryPressure = p(nc + 1 : nnp); 

    for k = 1 : nw
        wc = W(k).cells; 
        dp = state.wellSol(k).cdp; 
        state.wellSol(k).flux = W(k).WI .* totmob(wc) .* (p(nnp + k) + dp - p(wc)); 
        state.wellSol(k).pressure = p(nnp + k); 
    end

    if opt.MatrixOutput
        state.A = A; 
        state.rhs = rhs; 
    end

    tocif(opt.Verbose); 
end

% -------------------------------------------------------------------------- 
% Helpers follow.
% -------------------------------------------------------------------------- 

function s = id(s)
    s = ['incompMPFA:', s]; 
end

% -------------------------------------------------------------------------- 

function [mob, totmob, omega, rho] = dynamic_quantities(state, fluid)
<<<<<<< HEAD
    [mu, rho] = fluid.properties(state); 
    s = fluid.saturation(state); 
    kr = fluid.relperm(s, state); 

    mob = bsxfun(@rdivide, kr, mu); 
    totmob = sum(mob, 2); 
    omega = sum(bsxfun(@times, mob, rho), 2) ./ totmob; 
=======
   [rho, kr, mu] = getIncompProps(state, fluid);
   mob    = bsxfun(@rdivide, kr, mu);
   totmob = sum(mob, 2);
   omega  = sum(bsxfun(@times, mob, rho), 2) ./ totmob;
>>>>>>> f52141f9
end<|MERGE_RESOLUTION|>--- conflicted
+++ resolved
@@ -307,18 +307,8 @@
 % -------------------------------------------------------------------------- 
 
 function [mob, totmob, omega, rho] = dynamic_quantities(state, fluid)
-<<<<<<< HEAD
-    [mu, rho] = fluid.properties(state); 
-    s = fluid.saturation(state); 
-    kr = fluid.relperm(s, state); 
-
+   [rho, kr, mu] = getIncompProps(state, fluid);
     mob = bsxfun(@rdivide, kr, mu); 
     totmob = sum(mob, 2); 
     omega = sum(bsxfun(@times, mob, rho), 2) ./ totmob; 
-=======
-   [rho, kr, mu] = getIncompProps(state, fluid);
-   mob    = bsxfun(@rdivide, kr, mu);
-   totmob = sum(mob, 2);
-   omega  = sum(bsxfun(@times, mob, rho), 2) ./ totmob;
->>>>>>> f52141f9
 end
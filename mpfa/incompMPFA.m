function state = incompMPFA(state, g, T, fluid, varargin)
%Solve incompressible flow problem (fluxes/pressures) using MPFA-O method.
%
% SYNOPSIS:
%   state = incompMPFA(state, G, T, fluid)
%   state = incompMPFA(state, G, T, fluid, 'pn1', pv1, ...)
%
% DESCRIPTION:
%   This function assembles and solves a (block) system of linear equations
%   defining interface fluxes and cell pressures at the next time step in a
%   sequential splitting scheme for the reservoir simulation problem
%   defined by Darcy's law and a given set of external influences (wells,
%   sources, and boundary conditions).
%
%   This function uses a multi-point flux approximation (MPFA) method with
%   minimal memory consumption within the constraints of operating on a
%   fully unstructured polyhedral grid structure.
%
% REQUIRED PARAMETERS:
%   state  - Reservoir and well solution structure either properly
%            initialized from functions 'initResSol' and 'initWellSol'
%            respectively, or the results from a previous call to function
%            'incompMPFA' and, possibly, a transport solver such as
%            function 'implicitTransport'.
%
%   G, T   - Grid and half-transmissibilities as computed by the function
%            'computeMultiPointTrans'.
%
%   fluid  - Fluid object as defined by function 'initSimpleFluid'.
%
% OPTIONAL PARAMETERS (supplied in 'key'/value pairs ('pn'/pv ...)):
%   wells  - Well structure as defined by functions 'addWell' and
%            'assembleWellSystem'.  May be empty (i.e., W = struct([]))
%            which is interpreted as a model without any wells.
%
%   bc     - Boundary condition structure as defined by function 'addBC'.
%            This structure accounts for all external boundary conditions to
%            the reservoir flow.  May be empty (i.e., bc = struct([])) which
%            is interpreted as all external no-flow (homogeneous Neumann)
%            conditions.
%
%   src    - Explicit source contributions as defined by function
%            'addSource'.  May be empty (i.e., src = struct([])) which is
%            interpreted as a reservoir model without explicit sources.
%
%   LinSolve     - Handle to linear system solver software to which the
%                  fully assembled system of linear equations will be
%                  passed.  Assumed to support the syntax
%
%                        x = LinSolve(A, b)
%
%                  in order to solve a system Ax=b of linear equations.
%                  Default value: LinSolve = @mldivide (backslash).
%
%   MatrixOutput - Whether or not to return the final system matrix 'A' to
%                  the caller of function 'incompMPFA'.
%                  Logical.  Default value: MatrixOutput = FALSE.
%
%   Verbose      - Whether or not to time portions of and emit informational
%                  messages throughout the computational process.
%                  Logical.  Default value dependent on global verbose
%                  setting in function 'mrstVerbose'.
%
% RETURNS:
%   xr - Reservoir solution structure with new values for the fields:
%          - pressure     -- Pressure values for all cells in the
%                            discretised reservoir model, 'G'.
%          - boundaryPressure --
%                            Pressure values for all boundary interfaces in
%                            the discretised reservoir model, 'G'.
%          - flux         -- Flux across global interfaces corresponding to
%                            the rows of 'G.faces.neighbors'.
%          - A            -- System matrix.  Only returned if specifically
%                            requested by setting option 'MatrixOutput'.
%
%   xw - Well solution structure array, one element for each well in the
%        model, with new values for the fields:
%           - flux     -- Perforation fluxes through all perforations for
%                         corresponding well.  The fluxes are interpreted
%                         as injection fluxes, meaning positive values
%                         correspond to injection into reservoir while
%                         negative values mean production/extraction out of
%                         reservoir.
%           - pressure -- Well pressure.
%
% NOTE:
%   If there are no external influences, i.e., if all of the structures
%   'W', 'bc', and 'src' are empty and there are no effects of gravity,
%   then the input values 'xr' and 'xw' are returned unchanged and a
%   warning is printed in the command window. This warning is printed with
%   message ID
%
%           'incompMPFA:DrivingForce:Missing'
%
% EXAMPLE:
%    G   = computeGeometry(cartGrid([3,3,5]));
%    f   = initSingleFluid('mu' ,    1*centi*poise     , ...
%                          'rho', 1014*kilogram/meter^3);
%    rock.perm = rand(G.cells.num, 1)*darcy()/100;
%    bc  = pside([], G, 'LEFT', 2);
%    src = addSource([], 1, 1);
%    W   = verticalWell([], G, rock, 1, G.cartDims(2), ...
%                       (1:G.cartDims(3)), 'Type', 'rate', 'Val', 1/day(), ...
%                       'InnerProduct', 'ip_tpf');
%    W   = verticalWell(W, G, rock, G.cartDims(1),   G.cartDims(2), ...
%                       (1:G.cartDims(3)), 'Type', 'bhp', ...
%                       'Val',  1*barsa(), 'InnerProduct', 'ip_tpf');
%    T   = computeMultiPointTrans(G, rock);
%
%    state = initState(G, W, 100*barsa);
%    state = incompMPFA(state, G, T, f, 'bc', bc, 'src', src, ...
%                       'wells', W, 'MatrixOutput',true);
%
%    plotCellData(G, xr.pressure);
%
% SEE ALSO:
%   computeMultiPointTrans, addBC, addSource, addWell, initSingleFluid,
%   initResSol, initWellSol, mrstVerbose.

%{
Copyright 2009-2016 SINTEF ICT, Applied Mathematics.

This file is part of The MATLAB Reservoir Simulation Toolbox (MRST).

MRST is free software: you can redistribute it and/or modify
it under the terms of the GNU General Public License as published by
the Free Software Foundation, either version 3 of the License, or
(at your option) any later version.

MRST is distributed in the hope that it will be useful,
but WITHOUT ANY WARRANTY; without even the implied warranty of
MERCHANTABILITY or FITNESS FOR A PARTICULAR PURPOSE.  See the
GNU General Public License for more details.

You should have received a copy of the GNU General Public License
along with MRST.  If not, see <http://www.gnu.org/licenses/>.
%}


% Written by Jostein R. Natvig, SINTEF ICT, 2009.

   opt = struct('bc', [], 'src', [], 'wells', [], ...
                'LinSolve',     @mldivide,        ...
                'MatrixOutput', false,            ...
                'Verbose',mrstVerbose);
   opt = merge_options(opt, varargin{:});

   g_vec   = gravity();
   no_grav = ~(norm(g_vec) > 0); %(1 : size(g.nodes.coords,2))) > 0);
   if all([isempty(opt.bc)   , ...
           isempty(opt.src)  , ...
           isempty(opt.wells), no_grav]),
      warning(id('DrivingForce:Missing'),                       ...
              ['No external driving forces present in model--', ...
               'state remains unchanged.\n']);
   end

   
   nc     = g.cells.num;
   nw     = length(opt.wells);
   %n      = nc + nw;

<<<<<<< HEAD
   [totmob, omega, rho] = dynamic_quantities(state, fluid);
   
=======
   [mob, totmob, omega, rho] = dynamic_quantities(state, fluid);

>>>>>>> 671994f6
   % Needed after introduction of gravity
   TT=T;
   totFace_mob=...
   1./accumarray(g.cells.faces(:,1),1./totmob(rldecode([1:g.cells.num]', diff(g.cells.facePos))));
   b  = any(g.faces.neighbors==0, 2);
   totFace_mob(~b)=totFace_mob(~b);
   tothface_mob_mat=diag(TT.d1*totFace_mob);
   %Tg     = Tg * totmob_mat;

   % identify internal faces
   

   % Boundary conditions and source terms.
   % Note: Function 'computeRHS' is a modified version of function
   % 'computePressureRHS' which was originally written to support the
   % hybrid mimetic method.
   [~, gg, hh, ~, dF, ~] = computePressureRHS(g, omega, ...
                                                   opt.bc, opt.src);
   % add gravity contribution for each mpfa half face
   grav     = -omega(TT.cno) .* (TT.R * reshape(g_vec(1:g.griddim), [], 1));  
   
   b  = any(g.faces.neighbors==0, 2);
   %D  = sparse(1:size(g.cells.faces,1), double(g.cells.faces(:,1)), 1);
   %D=TT.D;
   % find outer boundary mpfa faces (two times the normal number of faces
   % in 2D)
   %sb = full(sum(TT.D, 1)) == 1;
   %cf_mtrans=TT.Do'*TT.hfhf*[TT.C, -TT.D(:,sb)];
   cf_mtrans=TT.cf_trans
   % define div operaor form mfpa sides to celle values in addtion to the
   % fluxes out of boundary.
   %e_div =  [TT.C, -TT.D(:,sb)]'*TT.Do;
   e_div=TT.e_div;
   % multiply fluxes with harmonic mean of mobility
   % this to avid for re asssembly
   % to be equivalent coupled reservoir simulation the value of
   % sum of upwind mobility should be used.
   A=e_div*tothface_mob_mat*cf_mtrans;
   %dghf= TT.Do'*TT.hfhf * grav;
   dghf= TT.cf_trans_g * grav;
   %rhs_g= [TT.C, -TT.D(:,sb)]'*TT.Do*tothface_mob_mat*dghf;
   rhs_g= e_div*tothface_mob_mat*dghf;
 
   hh_tmp = TT.d1*hh;
   rhs = [gg; -hh_tmp(TT.sb)];
   rhs=rhs+rhs_g;
   %% Eliminate all but the cellpressure
   %BB=A(nc+1:end,nc+1:end);
   %AA=A(1:nc,1:nc);
   %DD=A(nc+1:end,1:nc);
   %DU=A(1:nc,nc+1:end);
   %A=AA-DU*inv(BB)*DD;
   %rhs=rhs(1:nc)+DU*inv(BB)*rhs(nc+1:end);
   %B=A(nc+1:end,
   %A=inv(A(nc+1:end)A(1:nc,1:nc)
   %% Dirichlet condition
   % If there are Dirichlet conditions, move contribution to rhs.  Replace
   % equations for the unknowns by speye(*)*x(dF) = dC.
   %% add gravity

   factor = A(1,1);
   assert (factor > 0)
   %subp=nan(size(A,1),1);
   if any(dF),
      dF_tmp=TT.d1(TT.sb,:)*dF
      ind        = [false(g.cells.num, 1) ; dF_tmp>0];
      is_press = strcmpi('pressure', opt.bc.type);
      face     = opt.bc.face (is_press);
      bcval    = opt.bc.value (is_press);
      dC_tmp=TT.d1(TT.sb,face)*bcval;
      rhs        = rhs - A(:,g.cells.num+1:end)*dC_tmp;
      rhs(ind)   = factor*dC_tmp(dF_tmp>0);
      A(ind,:)   = 0;
      A(:,ind)   = 0;
      A(ind,ind) = factor * speye(sum(ind));
   end
   

   %remove
   %A=A(1:nc,1:nc);
   nnp=length(rhs);
   rhs=[rhs;zeros(nw, 1)];

   %%%%%%%%%%%%%%%%%%%
   % add well equations
   C    = cell (nnp, 1);
   D    = zeros(nnp, 1);
   W    = opt.wells;
   d  = zeros(g.cells.num, 1);
   for k = 1 : nw,
      wc       = W(k).cells;
      nwc      = numel(wc);
      w        = k + nnp;

      wi       = W(k).WI .* totmob(wc);

      dp       = computeIncompWellPressureDrop(W(k), mob, rho, norm(gravity));
      d   (wc) = d   (wc) + wi;
      state.wellSol(k).cdp = dp;
      if     strcmpi(W(k).type, 'bhp'),
         ww=max(wi);
         %ww=1.0;
         rhs (w)  = rhs (w)  + ww*W(k).val;
         rhs (wc) = rhs (wc) + wi.*(W(k).val + dp);
         C{k}     = -sparse(1, nnp);
         D(k)     = ww;

      elseif strcmpi(W(k).type, 'rate'),
         rhs (w)  = rhs (w)  + W(k).val;
         rhs (wc) = rhs (wc) + wi.*dp;

         C{k}     =-sparse(ones(nwc, 1), wc, wi, 1, nnp);
         D(k)     = sum(wi);

         rhs (w)  = rhs (w) - wi.'*dp;

      else
         error('Unsupported well type.');
      end
   end

   C = vertcat(C{:});
   D = spdiags(D, 0, nw, nw);
   A = [A, C'; C D];
   A = A+sparse(1:nc,1:nc,d,size(A,1),size(A,2));

  
   if ~any(dF) && (isempty(W) || ~any(strcmpi({W.type }, 'bhp'))),
      A(1) = A(1)*2;
   end
   ticif(opt.Verbose);
   p = opt.LinSolve(A, rhs);

   tocif(opt.Verbose);

   %% ---------------------------------------------------------------------
   dispif(opt.Verbose, 'Computing fluxes, face pressures etc...\t\t');
   ticif (opt.Verbose);
  state.pressure(1 : nc) = p(1 : nc);
   % Reconstruct face pressures and fluxes.
   %fpress     =  ...
%          accumarray(g.cells.faces(:,1), (p(cellNo)+grav).*T, [g.faces.num,1])./ ...
%          accumarray(g.cells.faces(:,1), T, [G.faces.num,1]);


   % Neumann faces
   
   b         = any(g.faces.neighbors==0, 2);   
   state.flux = TT.d1'*(tothface_mob_mat*cf_mtrans*p(1:nnp) - tothface_mob_mat*dghf);%
   state.flux(~b)=state.flux(~b)/2;
   state.boundaryPressure = p(nc + 1 : nnp);

   for k = 1 : nw,
      wc = W(k).cells;
      dp = state.wellSol(k).cdp;
      state.wellSol(k).flux = W(k).WI.*totmob(wc).*(p(nnp+k) + dp - p(wc));
      state.wellSol(k).pressure = p(nnp + k);
   end

   if opt.MatrixOutput,
      state.A   = A;
      state.rhs = rhs;
   end

   tocif(opt.Verbose);
end

%--------------------------------------------------------------------------
% Helpers follow.
%--------------------------------------------------------------------------

function s = id(s)
   s = ['incompMPFA:', s];
end

%--------------------------------------------------------------------------

function [mob, totmob, omega, rho] = dynamic_quantities(state, fluid)
   [mu, rho] = fluid.properties(state);
   s         = fluid.saturation(state);
   kr        = fluid.relperm(s, state);

   mob    = bsxfun(@rdivide, kr, mu);
   totmob = sum(mob, 2);
   omega  = sum(bsxfun(@times, mob, rho), 2) ./ totmob;
end<|MERGE_RESOLUTION|>--- conflicted
+++ resolved
@@ -160,13 +160,8 @@
    nw     = length(opt.wells);
    %n      = nc + nw;
 
-<<<<<<< HEAD
-   [totmob, omega, rho] = dynamic_quantities(state, fluid);
-   
-=======
    [mob, totmob, omega, rho] = dynamic_quantities(state, fluid);
 
->>>>>>> 671994f6
    % Needed after introduction of gravity
    TT=T;
    totFace_mob=...

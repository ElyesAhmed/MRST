--- conflicted
+++ resolved
@@ -140,40 +140,23 @@
 % Written by Jostein R. Natvig, SINTEF ICT, 2009.
 
     opt = struct('bc', [], 'src', [], 'wells', [],...
-<<<<<<< HEAD
-                'W', [], ...
-                 'LinSolve', @mldivide,...
-                 'MatrixOutput', false,...
-                 'Verbose', mrstVerbose); 
-    opt = merge_options(opt, varargin{:}); 
-   opt = treatLegacyForceOptions(opt);
-=======
                  'W', [], ...
                  'LinSolve', @mldivide,...
                  'MatrixOutput', false,...
                  'Verbose', mrstVerbose); 
     opt = merge_options(opt, varargin{:});
     opt = treatLegacyForceOptions(opt);
->>>>>>> 556e3276
 
     g_vec = gravity(); 
     no_grav =~ (norm(g_vec) > 0); % (1 : size(g.nodes.coords, 2))) > 0); 
     if all([isempty(opt.bc),...
             isempty(opt.src),...
-<<<<<<< HEAD
-           isempty(opt.wells), no_grav]) && ~opt.MatrixOutput
-=======
             isempty(opt.wells), no_grav])
->>>>>>> 556e3276
         warning(id('DrivingForce:Missing'),...
                 ['No external driving forces present in model -- ',...
                  'state remains unchanged.\n']); 
     end
     
-<<<<<<< HEAD
-   
-=======
->>>>>>> 556e3276
     nc = g.cells.num; 
     nw = length(opt.wells); 
 
@@ -189,12 +172,6 @@
     tothface_mob_mat = sparse(1:n, 1:n, TT.d1 * totFace_mob); 
     % Tg = Tg * totmob_mat; 
 
-<<<<<<< HEAD
-   % identify internal faces
-   
-
-=======
->>>>>>> 556e3276
     % Boundary conditions and source terms.
     % Note: Function 'computeRHS' is a modified version of function
     % 'computePressureRHS' which was originally written to support the
@@ -209,23 +186,6 @@
     grav = -omega(TT.cno) .* (TT.R * reshape(g_vec(1:g.griddim), [], 1)); 
     
     b = any(g.faces.neighbors == 0, 2); 
-<<<<<<< HEAD
-   %D  = sparse(1:size(g.cells.faces,1), double(g.cells.faces(:,1)), 1);
-   %D=TT.D;
-   % find outer boundary mpfa faces (two times the normal number of faces
-   % in 2D)
-   %sb = full(sum(TT.D, 1)) == 1;
-   %cf_mtrans=TT.Do'*TT.hfhf*[TT.C, -TT.D(:,sb)];
-    cf_mtrans = TT.cf_trans; 
-   % define div operaor form mfpa sides to celle values in addtion to the
-   % fluxes out of boundary.
-   %e_div =  [TT.C, -TT.D(:,sb)]'*TT.Do;
-    e_div = TT.e_div; 
-   % multiply fluxes with harmonic mean of mobility
-   % this to avid for re asssembly
-   % to be equivalent coupled reservoir simulation the value of
-   % sum of upwind mobility should be used.
-=======
     cf_mtrans = TT.cf_trans; 
     % Define div operaor form mpfa sides to cell values in addtion to the fluxes
     % out of boundary.  e_div = [TT.C,- TT.D(:, sb)]' * TT.Do;
@@ -233,7 +193,6 @@
     % Multiply fluxes with harmonic mean of mobility in order to avoid for
     % re-asssembly. For coupled reservoir simulation the value of
     % the sum of upwind mobility should be used.
->>>>>>> 556e3276
     A = e_div * tothface_mob_mat * cf_mtrans; 
     dghf = TT.cf_trans_g * grav; 
     rhs_g = e_div * tothface_mob_mat * dghf; 
@@ -241,14 +200,8 @@
     hh_tmp = TT.d1 * hh; 
     rhs = [gg;- hh_tmp(TT.sb)]; 
     rhs = rhs + rhs_g; 
-<<<<<<< HEAD
-   % Dirichlet condition
-   % If there are Dirichlet conditions, move contribution to rhs.  Replace
-   % equations for the unknowns by speye(*)*x(dF) = dC.
-=======
     % Dirichlet condition. If there are Dirichlet conditions, move contribution to
     % rhs.  Replace equations for the unknowns by speye( * ) * x(dF) = dC.
->>>>>>> 556e3276
 
     factor = A(1, 1); 
     assert (factor > 0)
@@ -310,14 +263,8 @@
     A = [A, C'; C D]; 
     A = A + sparse(1:nc, 1:nc, d, size(A, 1), size(A, 2)); 
 
-<<<<<<< HEAD
-  
-    if ~any(dF) && (isempty(W) || ~any(strcmpi({W.type }, 'bhp')))
-      A(1) = A(1)*2;
-=======
     if ~any(dF) && (isempty(W) || ~any(strcmpi({W.type }, 'bhp')))
         A(1) = 2*A(1); 
->>>>>>> 556e3276
     end
     ticif(opt.Verbose); 
     p = opt.LinSolve(A, rhs); 

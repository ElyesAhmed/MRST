--- conflicted
+++ resolved
@@ -221,67 +221,6 @@
       state0.wellSol = initWellSolLocal(W(openWells), state);
    end
 
-<<<<<<< HEAD
-for tstep = 1:numel(dt)
-    dispif(vb, 'Time step %5.0f of %d\n', tstep, numel(dt));
-    control = schedule.step.control(tstep);
-    if control ~= prevControl
-        if control == 0, % when is control == 0 ?
-           W = processWellsLocal(G, rock, [], 'createDefaultWell', true);
-        else
-           if ~useMrstSchedule
-               W = processWellsLocal(G, rock, schedule.control(control), ...
-                                 'Verbose', opt.Verbose, ...
-                                 'DepthReorder', false);
-           else
-               W = schedule.control(control).W;
-           end
-           if(~isempty(W))
-            openWells = vertcat(W.status);
-            assert(all(islogical(openWells)));% avoid errors due to setting status to 1;
-            W = W(openWells);
-           end
-        end
-    end
-    dispif(vb, 'Time step length: %g day.\n', convertTo(dt(tstep), day))
-    state0 = state;
-    if useMrstSchedule && uniformSchedule && ~isempty(W)
-        state0.wellSol = initWellSolLocal(W, state, wellSol_init(openWells));
-    else
-        state0.wellSol = initWellSolLocal(W, state);
-    end
-
-    [state, its, conv] = solvefiADI(state0, dt(tstep), W, G, system);
-    % check if any controls have been switched, and if so update W
-    if(~isempty(W))
-        W = updateSwitchedControls(state.wellSol, W);
-    end
-    wellSols{tstep} = state.wellSol;
-    wellSols{tstep} = addWellInfo(wellSols{tstep}, W);
-
-    iter(tstep) = its;
-    if useMrstSchedule && uniformSchedule && ~isempty(W)
-        if(any(openWells))
-            wellSol_init(openWells) = state.wellSol;
-            ws = wellSol_zero;
-            ws(openWells) = state.wellSol;
-            state.wellSol = ws;
-        else
-           wellSol_init = state.wellSol;
-           ws = wellSol_zero;
-           ws = state.wellSol;
-           state.wellSol=ws;
-        end
-    end
-    wellSols{tstep} = state.wellSol;
-    wellSols{tstep} = addWellInfo(wellSols{tstep}, W);
-    if outputStates
-        states{tstep + 1} = state;
-    end
-    if ~isempty(opt.plotCallback)
-        opt.plotCallback(G, state)
-    end
-=======
    dt = schedule.step.val(tstep);
    
    [state, its, conv] = solvefiADI(state0, schedule.step.val(tstep), W(openWells), G, system);
@@ -339,7 +278,6 @@
       if ~isempty(opt.plotCallback)
          opt.plotCallback(G, state)
       end
->>>>>>> 42e906f1
 
       prevControl = control;
       if opt.writeOutput && schedule.step.repStep(tstep)

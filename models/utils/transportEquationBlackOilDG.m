--- conflicted
+++ resolved
@@ -70,17 +70,11 @@
     st0 = model.getCellStatusVO(state0, sO0,  sW0, sG0);
     
     if disgas || vapoil
-<<<<<<< HEAD
         st  = cellfun(@(st) expandSingleValue(st, G), st , 'unif', false);
         st0 = cellfun(@(st) expandSingleValue(st, G), st0, 'unif', false);
         st  = cellfun(@(st) rldecode(st, state.nDof, 1), st, 'unif', false);
         st0 = cellfun(@(st) rldecode(st, state.nDof, 1), st0, 'unif', false);
         xDof = st{1}.*rSdof + st{2}.*rVdof + st{3}.*sGdof;
-=======
-        st  = cellfun(rldecode(st, state.nDof, 1), st);
-        st0 = cellfun(rldecode(st, state.nDof, 1), st);
-        xDof = st{1}.*rSdof + st{2}.*rVdof + st{3}.*sGDof;
->>>>>>> 51dc01cb
         gVar = 'xDof';
     else
         gVar = 'sGdof';
@@ -153,24 +147,17 @@
     % Gravity flux
     
     xf = G.faces.centroids(disc.internalConn);
-<<<<<<< HEAD
     cL = disc.N(:,1);
     cR = disc.N(:,2);
     [sWL, sOL, sGL, rsL, rvL] = disc.evaluateDGVariable(xf, cL, state, sWdof, sOdof, sGdof, rSdof, rVdof);
     [sWR, sOR, sGR, rsR, rvR] = disc.evaluateDGVariable(xf, cR, state, sWdof, sOdof, sGdof, rSdof, rVdof); 
-=======
-    c_l = disc.N(:,1);
-    c_r = disc.N(:,2);
-    [sW_l, sO_l, sG_l, rs_l, rV_l] = disc.evaluateDGVariable(xf, c_l, state, sWdof, sOdof, sGdof, rSdof, rVdof);
-    [sW_r, sO_r, sG_r, rs_r, rV_r] = disc.evaluateDGVariable(xf, c_r, state, sWdof, sOdof, sGdof, rSdof, rVdof); 
->>>>>>> 51dc01cb
-    
-    gW = (rhoW(c_l, sW_l) + rhoW(c_r, sW_r))/2.*gdz;
+    
+    gW = (rhoW(cL, sWL) + rhoW(cR, sWR))/2.*gdz;
     if isfield(fluid, 'pcOW')
         gW = gW - op.Grad(fluid.pcOW(sW));
     end
-    gO = (rhoO(c_l, rs_l) + rhoO(c_r, rs_r))/2.*gdz;
-    gG = (rhoG(c_l, sG_l, rV_l) + rhoG(c_r, sG_r, rV_r))/2.*gdz;
+    gO = (rhoO(cL, rsL) + rhoO(cR, rsR))/2.*gdz;
+    gG = (rhoG(cL, sGL, rvL) + rhoG(cR, sGR, rvR))/2.*gdz;
     if isfield(fluid, 'pcOG')
         gG = gG + op.Grad(fluid.pcOG(sG));
     end
@@ -189,23 +176,23 @@
         gW(bc.face) = rhoWBC.*(dz*g');
         gO(bc.face) = rhoOBC.*(dz*g');
     end    
-%     TgW  = T_all.*gW;          % Gravity volumetric flux, water
-%     TgO  = T_all.*gO;          % Gravity volumetric flux, oil
-%     TgG  = T_all.*gG;          % Gravity volumetric flux, gas
-%     TgWc = flux2Vel(TgW);      % Map to cell velocity
-%     TgOc = flux2Vel(TgO);
-%     TgGc = flux2Vel(TgG);
-%     TgW  = TgW./G.faces.areas; % Convert to gravity flux
-%     TgO  = TgO./G.faces.areas;
-%     TgG  = TgG./G.faces.areas;
+    TgW  = T_all.*gW;          % Gravity volumetric flux, water
+    TgO  = T_all.*gO;          % Gravity volumetric flux, oil
+    TgG  = T_all.*gG;          % Gravity volumetric flux, gas
+    TgWc = flux2Vel(TgW);      % Map to cell velocity
+    TgOc = flux2Vel(TgO);
+    TgGc = flux2Vel(TgG);
+    TgW  = TgW./G.faces.areas; % Convert to gravity flux
+    TgO  = TgO./G.faces.areas;
+    TgG  = TgG./G.faces.areas;
+    
+    % Viscous flux
+    flux  = sum(state.flux,2);   % Total volumetric flux
+    vT    = flux./G.faces.areas; % Total flux 
+    vTc   = flux2Vel(flux);      % Map face fluxes to cell velocities
 %     
-%     % Viscous flux
-%     flux  = sum(state.flux,2);   % Total volumetric flux
-%     vT    = flux./G.faces.areas; % Total flux 
-%     vTc   = flux2Vel(flux);      % Map face fluxes to cell velocities
-    
-    [qb_c, qb_f, r_c, r_fg] = computeSequentialFluxesDG(disc, model, state, T, T_all, ...
-        {gW, gO, gG}, {mobW, mobO, mobG}, {bW, bO, bG}, {sWdof, sOdof, sGdof, sTdof}, {0*rSdof, rSdof, rVdof});
+%     [qb_c, qb_f, r_c, r_fg] = computeSequentialFluxesDG(disc, model, state, T, T_all, ...
+%         {gW, gO, gG}, {mobW, mobO, mobG}, {bW, bO, bG}, {sWdof, sOdof, sGdof, sTdof}, {0*rSdof, rSdof, rVdof});
     
     % Well contributions---------------------------------------------------
     if ~isempty(W)
@@ -221,11 +208,7 @@
         
         % Saturations at cubature points
         [~, xcw, wcNo] = disc.getCubature(wc, 'volume');
-<<<<<<< HEAD
-        [sWW, sOW, sGW, sTW, rsW, rvW] = disc.evaluateDGVariable(xcw, wcNo, state, sWdof, sOdof, sGdof, sTdof, rSdof, rVdof);
-=======
         [sW_w, sO_w, sG_w, sT_w, rS_w, rV_w] = disc.evaluateDGVariable(xcw, wcNo, state, sWdof, sOdof, sGdof, sTdof, rSdof, rVdof);
->>>>>>> 51dc01cb
         
         mobWW = mobW(wcNo, sW_w, sT_w);
         mobOW = mobO(wcNo, sO_w, sT_w, rS_w);
@@ -236,47 +219,29 @@
         fOW = ~isInj(wcNo).*sT_w.*mobOW./mobTW + isInj(wcNo).*compPerf(wcNo,2);
         fGW = ~isInj(wcNo).*sT_w.*mobGW./mobTW + isInj(wcNo).*compPerf(wcNo,3);
         
-<<<<<<< HEAD
         fWW = ~isInj(wcNo).*fWW + isInj(wcNo).*compPerf(wcNo,1);
         fOW = ~isInj(wcNo).*fOW + isInj(wcNo).*compPerf(wcNo,2);
         fGW = ~isInj(wcNo).*fGW + isInj(wcNo).*compPerf(wcNo,3);
         
-        bWW = bW(wcNo, sWW);
-        bOW = bO(wcNo, rsW);
-        bGW = bG(wcNo, sGW, rvW);
-        
-        qWW = wflux(wcNo).*sTW.*fWW;
-        qOW = wflux(wcNo).*sTW.*fOW;
-        qGW = wflux(wcNo).*sTW.*fGW;
+        bWW = bW(wcNo, sW_w);
+        bOW = bO(wcNo, rS_w);
+        bGW = bG(wcNo, sG_w, rV_w);
+        
+        qWW = wflux(wcNo).*sT_w.*fWW;
+        qOW = wflux(wcNo).*sT_w.*fOW;
+        qGW = wflux(wcNo).*sT_w.*fGW;
         
         % Water well contributions
         integrandW = @(psi, gradPsi) qWW.*bWW.*psi;
-        srcWW = disc.cellInt(integrandW, wc, state, sWdof);
+        srcW_w = disc.cellInt(integrandW, wc, state, sWdof);
         
         % Oil well contributions
-        integrandO = @(psi, gradPsi) (qOW.*bOW + rvW.*qGW.*bGW).*psi;
-        srcOW = disc.cellInt(integrandO, wc, state, sWdof);
+        integrandO = @(psi, gradPsi) (qOW.*bOW + rV_w.*qGW.*bGW).*psi;
+        srcO_w = disc.cellInt(integrandO, wc, state, sWdof);
         
         % Oil well contributions
-        integrandG = @(psi, gradPsi) (qGW.*bGW + rsW.*qOW.*bOW).*psi;
-        srcGW = disc.cellInt(integrandG, wc, state, sWdof);
-=======
-        bWqW_w = bW(wcNo, sW_w).*wflux(wcNo).*sT_w.*fWW;
-        bOqO_w = bO(wcNo, rS_w).*wflux(wcNo).*sT_w.*fOW;
-        bGqG_w = bG(wcNo, sG_w, rV_w).*wflux(wcNo).*sT_w.*fGW;
-        
-        % Water well contributions
-        integrandW = @(psi, gradPsi) bWqW_w.*psi;
-        srcW_w = disc.cellInt(integrandW, wc, state, sWdof);
-        
-        % Oil well contributions
-        integrandO = @(psi, gradPsi) (bOqO_w + ~isInj(wcNo).*bGqG_w.*rV_w).*psi;
-        srcO_w = disc.cellInt(integrandO, wc, state, sWdof);
-        
-        % Oil well contributions
-        integrandG = @(psi, gradPsi) (bGqG_w + ~isInj(wcNo).*bOqO_w.*rS_w).*psi;
+        integrandG = @(psi, gradPsi) (qGW.*bGW + rS_w.*qOW.*bOW).*psi;
         srcG_w = disc.cellInt(integrandG, wc, state, sWdof);
->>>>>>> 51dc01cb
                                  
         % Store well fluxes
         ix     = disc.getDofIx(state, 1, wc);
@@ -296,7 +261,6 @@
     % Evaluate saturation at cubature points-------------------------------
     % Cell cubature points
     [~, xc, c] = disc.getCubature((1:G.cells.num)', 'volume');
-<<<<<<< HEAD
     [sWc , sOc , sGc , sTc , rvc , rsc] = disc.evaluateDGVariable(xc, c, state , sWdof , sOdof , sGdof , sTdof , rVdof , rSdof);
     [sWc0, sOc0, sGc0, rvc0, rsc0]      = disc.evaluateDGVariable(xc, c, state0, sWdof0, sOdof0, sGdof0, rVdof0, rSdof0);
     % Face cubature points
@@ -363,29 +327,6 @@
                             mobOfG.*(TgW(f) - TgO(f)) ...
                           + mobGfG.*(TgW(f) - TgG(f)))).*psi;
         % Integrate integrand*psi{dofNo} over all cells surfaces for dofNo = 1:nDof
-=======
-    [sW_c , sO_c , sG_c , sT_c , rS_c , rV_c] = disc.evaluateDGVariable(xc, c, state , sWdof , sOdof , sGdof , sTdof , rSdof , rVdof);
-    [sW_c0, sO_c0, sG_c0, rS_c0, rV_c0]       = disc.evaluateDGVariable(xc, c, state0, sWdof0, sOdof0, sGdof0, rSdof0, rVdof0);
-    
-    [eqs, names, types] = deal(cell(1,2 + solveAllPhases));
-    [types{:}] = deal('cell');
-    eqNo = 1;
-    % Water equation-------------------------------------------------------
-    if opt.solveForWater
-        
-        bWqW_c = qb_c{eqNo};
-        bWqW_f = qb_f{eqNo};
-        bW_c   = bW(c, sW_c);
-        bW_c0  = bW(c, sW_c0);
-        
-        % Accumulation term
-        integrand = @(psi, gradPsi) (pvMult(c) .*rock.poro(c).*bW_c .*sW_c - ...
-                                     pvMult0(c).*rock.poro(c).*bW_c0.*sW_c0).*psi/dt ...
-                                    + disc.dot(bWqW_c, gradPsi);
-        cellIntegralW = disc.cellInt(integrand, [], state, sWdof);
-        % Flux term
-        integrand = @(psi) bWqW_f.*psi;
->>>>>>> 51dc01cb
         faceIntegralW = disc.faceFluxInt(integrand, [], state, sWdof);
         % Sum integrals
         water = cellIntegralW + faceIntegralW;
@@ -396,17 +337,12 @@
         end
         eqs{eqNo}   = water;
         names{eqNo} = 'water';
-<<<<<<< HEAD
         eqNo        = eqNo + 1;
-=======
-        eqNo = eqNo + 1;
->>>>>>> 51dc01cb
     end
     %----------------------------------------------------------------------
     
     % Oil equation---------------------------------------------------------
     if opt.solveForOil
-<<<<<<< HEAD
         % Cell values
         
         fOc  = sTc.*mobOc./mobTc;
@@ -436,35 +372,6 @@
         % Integrate integrand*psi{dofNo} over all cells surfaces for dofNo = 1:nDof
         faceIntegralO = disc.faceFluxInt(integrand, [], state, sOdof);
         % Sum integrals
-=======
-        
-        bOqO_c = qb_c{eqNo};
-        bOqO_f = qb_f{eqNo};
-        bO_c  = bO(c, sO_c , rS_c );
-        bO_c0 = bO(c, sO_c0, rS_c0);
-
-        if disgas
-            gIx = model.water + model.oil + model.gas;
-            bGqG_c = qb_c{gIx};
-            bGqG_f = qb_f{gIx};
-            rV_c   = r_c{gIx};
-            rV_fg  = r_fg{gIx};
-            
-            cellIntegrand = @(psi, gradPsi) ...
-                (pvMult(c) .*rock.poro(c).*(bO_c .*sO_c  + rV_c .*bG_c .*sG_c ) - ...
-                 pvMult0(c).*rock.poro(c).*(bO_c0.*sO_c0 + rV_c0.*bG_c0.*sG_c0)).*psi/dt ...
-                    - disc.dot(bOqO_c + rV_c.*bGqG_c, gradPsi);
-            faceIntegrand = @(psi) (bOqO_f + rV_fg.*bGqG_f).*psi;
-        else
-            cellIntegrand = @(psi, gradPsi) ...
-                (pvMult(c) .*rock.poro(c).*(bO_c .*sO_c)- ...
-                 pvMult0(c).*rock.poro(c).*(bO_c0.*sO_c0)).*psi/dt ...
-                    - disc.dot(bOqO_c, gradPsi);
-            faceIntegrand = @(psi) bOqO_f.*psi;
-        end
-        cellIntegralO = disc.cellInt(cellIntegrand, [], state, sWdof);
-        faceIntegralO = disc.faceFluxInt(faceIntegrand, [], state, sOdof);
->>>>>>> 51dc01cb
         oil = cellIntegralO + faceIntegralO;
         % Add well contributions
         if ~isempty(W)
@@ -473,17 +380,12 @@
         end
         eqs{eqNo}   = oil;
         names{eqNo} = 'oil';
-<<<<<<< HEAD
         eqNo        = eqNo + 1;
-=======
-        eqNo = eqNo + 1;
->>>>>>> 51dc01cb
     end
     %----------------------------------------------------------------------
 
     % Gas equation---------------------------------------------------------
     if opt.solveForGas
-<<<<<<< HEAD
         % Cell values
         
         fGc  = sTc.*mobGc./mobTc;
@@ -513,54 +415,17 @@
         % Integrate integrand*psi{dofNo} over all cells surfaces for dofNo = 1:nDof
         faceIntegralG = disc.faceFluxInt(integrand, [], state, sOdof);
         % Sum integrals
-=======
-        
-        bGqG_c = qb_c{eqNo};
-        bGqG_f = qb_f{eqNo};
-        bG_c   = bG(c, sG_c , rV_c );
-        bG_c0  = bG(c, sG_c0, rV_c0);
-
-        if disgas
-            oIx    = model.water + model.oil;
-            bOqO_c = qb_c{oIx};
-            bOqO_f = qb_f{oIx};
-            rS_c   = r_c{oIx};
-            rS_fg  = r_fg{oIx};
-            
-            cellIntegrand = @(psi, gradPsi) ...
-                (pvMult(c) .*rock.poro(c).*(bG_c .*sG_c  + rS_c .*bO_c .*sO_c ) - ...
-                 pvMult0(c).*rock.poro(c).*(bG_c0.*sG_c0 + rS_c0.*bO_c0.*sO_c0)).*psi/dt ...
-                    + disc.dot(bGqG_c + rS_c.*bOqO_c, gradPsi);
-            faceIntegrand = @(psi) (bGqG_f + rS_fg.*bOqO_f).*psi;
-        else
-            cellIntegrand = @(psi, gradPsi) ...
-                (pvMult(c) .*rock.poro(c).*bG_c .*sG_c - ...
-                 pvMult0(c).*rock.poro(c).*bG_c0.*sG_c0).*psi/dt ...
-                    + disc.dot(bGqG_c, gradPsi);
-            faceIntegrand = @(psi) bGqG_f.*psi;
-        end
-        cellIntegralG = disc.cellInt(cellIntegrand, [], state, sWdof);
-        faceIntegralG = disc.faceFluxInt(faceIntegrand, [], state, sOdof);
->>>>>>> 51dc01cb
         gas = cellIntegralG + faceIntegralG;
         % Add well contributions
         if ~isempty(W)
             ix = disc.getDofIx(state, Inf, wc);
-<<<<<<< HEAD
-            gas(ix) = gas(ix) - srcGW(ix);
-=======
             gas(ix) = gas(ix) - srcG_w(ix);
->>>>>>> 51dc01cb
         end
         eqs{eqNo}   = gas;
         names{eqNo} = 'gas';
     end
     %----------------------------------------------------------------------
     
-<<<<<<< HEAD
-    
-=======
->>>>>>> 51dc01cb
     % Add BCs--------------------------------------------------------------
     if ~isempty(bc)
         % Boundary faces
@@ -630,18 +495,11 @@
     end
     %----------------------------------------------------------------------
     
-<<<<<<< HEAD
     % Make Linearized problem----------------------------------------------
     % Scale equations
     if ~model.useCNVConvergence
         pv = rldecode(op.pv, state.nDof, 1);
         for eqNo = 1:numel(eqs)
-=======
-    % Scale equations
-    if ~model.useCNVConvergence
-        pv = rldecode(op.pv, state.nDof, 1);
-        for eqNo = 1:(2 + solveAllPhases)
->>>>>>> 51dc01cb
             eqs{eqNo} = eqs{eqNo}.*(dt./pv);
         end
     end

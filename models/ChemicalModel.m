--- conflicted
+++ resolved
@@ -88,10 +88,6 @@
         
         SolidNames          % name of species in the solid phase
         GasNames            % name of species in the gas phase
-<<<<<<< HEAD
-=======
-        
->>>>>>> 50ba4891
     end
 
 
@@ -260,11 +256,7 @@
                         toPass = p.Results.surfaces;
                         toPass(2*tmp) =[];
                         toPass(2*tmp-1) = [];
-<<<<<<< HEAD
-%                         
-=======
-                        
->>>>>>> 50ba4891
+
                         % make sure group names are unique
                         for i = 1 : numel(groupNames)
                             ind = zeros(size(groupNames));
@@ -698,17 +690,11 @@
             state = model.syncLog(state);
             
             % create initial guess
-<<<<<<< HEAD
-%             fprintf('Computing initial guess...\n')
-%             [state, ~, report_c] = model.compositionModel.solveChemicalState(state);
-%             [state, ~, report_cr] = model.compositionReactionModel.solveChemicalState(state);
-%             
-=======
+
             fprintf('Computing initial guess...\n')
             [state, ~, report_c] = model.compositionModel.solveChemicalState(state);
             [state, ~, report_cr] = model.compositionReactionModel.solveChemicalState(state);
             
->>>>>>> 50ba4891
             % solve chemical system
             fprintf('Solving chemical system...\n')
             [state, ~, report] = model.chemicalInputModel.solveChemicalState(state);
